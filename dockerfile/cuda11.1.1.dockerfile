FROM nvcr.io/nvidia/pytorch:20.12-py3

LABEL maintainer="SuperBench"

ARG DEBIAN_FRONTEND=noninteractive
RUN apt-get update && \
    apt-get install -y --no-install-recommends \
    build-essential \
    jq \
    vim \
    git \
    curl \
    wget \
    lshw \
    dmidecode \
    util-linux \
    automake \
    autoconf \
    libtool \
    net-tools \
    openssh-client \
    openssh-server \
    pciutils \
    libpci-dev \
    libaio-dev \
    libcap2 \
    libtinfo5

# Install CMake
RUN wget -q https://github.com/Kitware/CMake/releases/download/v3.17.1/cmake-3.17.1-Linux-x86_64.sh \
    -O /tmp/cmake-install.sh && \
    chmod +x /tmp/cmake-install.sh && \
    mkdir /usr/local/cmake && \
    /tmp/cmake-install.sh --skip-license --prefix=/usr/local/cmake && \
    rm /tmp/cmake-install.sh

# Configure SSH
RUN mkdir -p /root/.ssh && \
    touch /root/.ssh/authorized_keys && \
    mkdir -p /var/run/sshd && \
    sed -i "s/[# ]*PermitRootLogin prohibit-password/PermitRootLogin yes/" /etc/ssh/sshd_config && \
    sed -i "s/[# ]*Port.*/Port 22/" /etc/ssh/sshd_config && \
    echo "PermitUserEnvironment yes" >> /etc/ssh/sshd_config

# Install OpenMPI
ARG OMPI_VERSION=4.0.5
RUN cd /tmp && \
    wget -q https://www.open-mpi.org/software/ompi/v4.0/downloads/openmpi-${OMPI_VERSION}.tar.gz && \
    tar xzf openmpi-${OMPI_VERSION}.tar.gz && \
    cd openmpi-${OMPI_VERSION} && \
    ./configure --enable-orterun-prefix-by-default && \
    make -j all && \
    make install && \
    ldconfig && \
    rm -rf /tmp/openmpi-${OMPI_VERSION}*

# Install OFED
ARG OFED_VERSION=5.2-1.0.4.0
RUN cd /tmp && \
    wget -q http://content.mellanox.com/ofed/MLNX_OFED-${OFED_VERSION}/MLNX_OFED_LINUX-${OFED_VERSION}-ubuntu20.04-x86_64.tgz && \
    tar xzf MLNX_OFED_LINUX-${OFED_VERSION}-ubuntu20.04-x86_64.tgz && \
    MLNX_OFED_LINUX-${OFED_VERSION}-ubuntu20.04-x86_64/mlnxofedinstall --user-space-only --without-fw-update --force --all && \
    rm -rf /tmp/MLNX_OFED_LINUX-${OFED_VERSION}*

# Install OFED perftest
RUN git clone -b v4.5-0.2 https://github.com/linux-rdma/perftest.git /usr/local/perftest && \
    cd /usr/local/perftest && \
    ./autogen.sh && \
    ./configure CUDA_H_PATH=/usr/local/cuda/include/cuda.h && \
    make -j && \
    make install

# Install NCCL
RUN git clone -b v2.8.4-1 https://github.com/NVIDIA/nccl /usr/local/nccl && \
    cd /usr/local/nccl && \
    make -j src.build && \
    make install
RUN git clone https://github.com/nvidia/nccl-tests /usr/local/nccl-tests && \
    cd /usr/local/nccl-tests && \
    make MPI=1 MPI_HOME=/usr/local/mpi/ -j

ENV PATH="${PATH}:/usr/local/cmake/bin:/usr/local/nccl-tests/build" \
    LD_LIBRARY_PATH="${LD_LIBRARY_PATH}:/usr/local/lib" \
    SB_HOME="/opt/superbench"

<<<<<<< HEAD
ARG SB_VERSION="main"
RUN git clone -b ${SB_VERSION} https://github.com/microsoft/superbenchmark ${SB_HOME} && \
    cd ${SB_HOME} && \
    python3 -m pip install .[torch] && \
    make cppbuild
=======
WORKDIR ${SB_HOME}
ADD . .
>>>>>>> 977b1a73

RUN cd ${SB_HOME} && \
    python3 -m pip install .[torch]<|MERGE_RESOLUTION|>--- conflicted
+++ resolved
@@ -83,16 +83,9 @@
     LD_LIBRARY_PATH="${LD_LIBRARY_PATH}:/usr/local/lib" \
     SB_HOME="/opt/superbench"
 
-<<<<<<< HEAD
-ARG SB_VERSION="main"
-RUN git clone -b ${SB_VERSION} https://github.com/microsoft/superbenchmark ${SB_HOME} && \
-    cd ${SB_HOME} && \
-    python3 -m pip install .[torch] && \
-    make cppbuild
-=======
 WORKDIR ${SB_HOME}
 ADD . .
->>>>>>> 977b1a73
 
 RUN cd ${SB_HOME} && \
-    python3 -m pip install .[torch]+    python3 -m pip install .[torch] && \
+    make cppbuild