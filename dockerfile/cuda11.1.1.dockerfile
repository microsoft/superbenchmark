FROM nvcr.io/nvidia/pytorch:20.12-py3

# OS:
#   - Ubuntu: 20.04
<<<<<<< HEAD
#   - OpenMPI: 4.0.5
=======
#   - Docker Client: 20.10.8
>>>>>>> 7d947757
# NVIDIA:
#   - CUDA: 11.1.1
#   - cuDNN: 8.0.5
#   - NCCL: bootstrap_tag
# Mellanox:
#   - OFED: 5.2-2.2.3.0
#   - HPC-X: v2.8.3
#   - NCCL RDMA SHARP plugins: 7cccbc1

LABEL maintainer="SuperBench"

ENV DEBIAN_FRONTEND=noninteractive
RUN apt-get update && \
    apt-get install -y --no-install-recommends \
    autoconf \
    automake \
    build-essential \
    curl \
    dmidecode \
    git \
    jq \
    libaio-dev \
    libcap2 \
    libpci-dev \
    libtinfo5 \
    libtool \
    lshw \
    net-tools \
    openssh-client \
    openssh-server \
    pciutils \
    util-linux \
    vim \
    wget \
    && \
    apt-get autoremove && \
    apt-get clean && \
    rm -rf /var/lib/apt/lists/* /tmp/* /opt/cmake-3.14.6-Linux-x86_64

# Install Docker
ENV DOCKER_VERSION=20.10.8
RUN cd /tmp && \
    wget https://download.docker.com/linux/static/stable/x86_64/docker-${DOCKER_VERSION}.tgz -O docker.tgz && \
    tar --extract --file docker.tgz --strip-components 1 --directory /usr/local/bin/ && \
    rm docker.tgz

# Configure SSH
RUN mkdir -p /root/.ssh && \
    touch /root/.ssh/authorized_keys && \
    mkdir -p /var/run/sshd && \
    sed -i "s/[# ]*PermitRootLogin prohibit-password/PermitRootLogin yes/" /etc/ssh/sshd_config && \
    sed -i "s/[# ]*Port.*/Port 22/" /etc/ssh/sshd_config && \
    echo "PermitUserEnvironment yes" >> /etc/ssh/sshd_config

# Install OFED
ENV OFED_VERSION=5.2-2.2.3.0
RUN cd /tmp && \
    wget -q http://content.mellanox.com/ofed/MLNX_OFED-${OFED_VERSION}/MLNX_OFED_LINUX-${OFED_VERSION}-ubuntu20.04-x86_64.tgz && \
    tar xzf MLNX_OFED_LINUX-${OFED_VERSION}-ubuntu20.04-x86_64.tgz && \
    MLNX_OFED_LINUX-${OFED_VERSION}-ubuntu20.04-x86_64/mlnxofedinstall --user-space-only --without-fw-update --force --all && \
    rm -rf /tmp/MLNX_OFED_LINUX-${OFED_VERSION}*

# Install HPC-X
RUN cd /opt && \
    wget -q https://azhpcstor.blob.core.windows.net/azhpc-images-store/hpcx-v2.8.3-gcc-MLNX_OFED_LINUX-${OFED_VERSION}-ubuntu20.04-x86_64.tbz && \
    tar xf hpcx-v2.8.3-gcc-MLNX_OFED_LINUX-${OFED_VERSION}-ubuntu20.04-x86_64.tbz && \
    ln -s hpcx-v2.8.3-gcc-MLNX_OFED_LINUX-${OFED_VERSION}-ubuntu20.04-x86_64 hpcx && \
    rm hpcx-v2.8.3-gcc-MLNX_OFED_LINUX-${OFED_VERSION}-ubuntu20.04-x86_64.tbz

# Install NCCL RDMA SHARP plugins
RUN cd /tmp && \
    git clone https://github.com/Mellanox/nccl-rdma-sharp-plugins.git && \
    cd nccl-rdma-sharp-plugins && \
    git reset --hard 7cccbc1 && \
    ./autogen.sh && \
    ./configure --prefix=/usr/local --with-cuda=/usr/local/cuda && \
    make -j && \
    make install && \
    cd /tmp && \
    rm -rf nccl-rdma-sharp-plugins

# Install NCCL patch
RUN cd /tmp && \
    git clone -b bootstrap_tag https://github.com/NVIDIA/nccl.git && \
    cd nccl && \
    make -j src.build && \
    make install && \
    cd /tmp && \
    rm -rf nccl

ENV PATH="${PATH}" \
    LD_LIBRARY_PATH="/usr/local/lib:${LD_LIBRARY_PATH}" \
    SB_HOME="/opt/superbench" \
    SB_MICRO_PATH="/opt/superbench"

WORKDIR ${SB_HOME}

ADD third_party third_party
RUN make -j -C third_party cuda

ADD . .
RUN python3 -m pip install .[nvidia,torch] && \
    make cppbuild<|MERGE_RESOLUTION|>--- conflicted
+++ resolved
@@ -2,11 +2,8 @@
 
 # OS:
 #   - Ubuntu: 20.04
-<<<<<<< HEAD
 #   - OpenMPI: 4.0.5
-=======
 #   - Docker Client: 20.10.8
->>>>>>> 7d947757
 # NVIDIA:
 #   - CUDA: 11.1.1
 #   - cuDNN: 8.0.5
