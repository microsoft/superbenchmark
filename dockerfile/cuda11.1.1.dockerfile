FROM nvcr.io/nvidia/pytorch:20.12-py3

# OS:
#   - Ubuntu: 20.04
# NVIDIA:
#   - CUDA: 11.1.1
#   - cuDNN: 8.0.5
#   - NCCL: bootstrap_tag
# Mellanox:
#   - OFED: 5.2-2.2.3.0
#   - HPC-X: v2.8.3
#   - NCCL RDMA SHARP plugins: 7cccbc1

LABEL maintainer="SuperBench"

ENV DEBIAN_FRONTEND=noninteractive
RUN apt-get update && \
    apt-get install -y --no-install-recommends \
    autoconf \
    automake \
    build-essential \
    curl \
    dmidecode \
    git \
    jq \
    libaio-dev \
    libcap2 \
    libpci-dev \
    libtinfo5 \
    libtool \
    lshw \
    net-tools \
    openssh-client \
    openssh-server \
    pciutils \
    util-linux \
    vim \
    wget \
    && \
    apt-get autoremove && \
    apt-get clean && \
    rm -rf /var/lib/apt/lists/* /tmp/* /opt/cmake-3.14.6-Linux-x86_64

# Configure SSH
RUN mkdir -p /root/.ssh && \
    touch /root/.ssh/authorized_keys && \
    mkdir -p /var/run/sshd && \
    sed -i "s/[# ]*PermitRootLogin prohibit-password/PermitRootLogin yes/" /etc/ssh/sshd_config && \
    sed -i "s/[# ]*Port.*/Port 22/" /etc/ssh/sshd_config && \
    echo "PermitUserEnvironment yes" >> /etc/ssh/sshd_config

# Install OFED
ENV OFED_VERSION=5.2-2.2.3.0
RUN cd /tmp && \
    wget -q http://content.mellanox.com/ofed/MLNX_OFED-${OFED_VERSION}/MLNX_OFED_LINUX-${OFED_VERSION}-ubuntu20.04-x86_64.tgz && \
    tar xzf MLNX_OFED_LINUX-${OFED_VERSION}-ubuntu20.04-x86_64.tgz && \
    MLNX_OFED_LINUX-${OFED_VERSION}-ubuntu20.04-x86_64/mlnxofedinstall --user-space-only --without-fw-update --force --all && \
    rm -rf /tmp/MLNX_OFED_LINUX-${OFED_VERSION}*

# Install HPC-X
RUN cd /opt && \
    wget -q https://azhpcstor.blob.core.windows.net/azhpc-images-store/hpcx-v2.8.3-gcc-MLNX_OFED_LINUX-${OFED_VERSION}-ubuntu20.04-x86_64.tbz && \
    tar xf hpcx-v2.8.3-gcc-MLNX_OFED_LINUX-${OFED_VERSION}-ubuntu20.04-x86_64.tbz && \
    ln -s hpcx-v2.8.3-gcc-MLNX_OFED_LINUX-${OFED_VERSION}-ubuntu20.04-x86_64 hpcx && \
    rm hpcx-v2.8.3-gcc-MLNX_OFED_LINUX-${OFED_VERSION}-ubuntu20.04-x86_64.tbz

# Install NCCL RDMA SHARP plugins
RUN cd /tmp && \
    git clone https://github.com/Mellanox/nccl-rdma-sharp-plugins.git && \
    cd nccl-rdma-sharp-plugins && \
    git reset --hard 7cccbc1 && \
    ./autogen.sh && \
    ./configure --prefix=/usr/local --with-cuda=/usr/local/cuda && \
    make -j && \
    make install && \
    cd /tmp && \
    rm -rf nccl-rdma-sharp-plugins

# Install NCCL patch
RUN cd /tmp && \
    git clone -b bootstrap_tag https://github.com/NVIDIA/nccl.git && \
    cd nccl && \
    make -j src.build && \
    make install && \
    cd /tmp && \
    rm -rf nccl

# TODO: move to gitmodules
<<<<<<< HEAD
RUN git clone https://github.com/nvidia/nccl-tests /usr/local/nccl-tests && \
    cd /usr/local/nccl-tests && \
    make MPI=1 MPI_HOME=/usr/local/mpi/ -j
=======
RUN git clone -b v4.5-0.2 https://github.com/linux-rdma/perftest.git /usr/local/perftest && \
    cd /usr/local/perftest && \
    ./autogen.sh && \
    ./configure CUDA_H_PATH=/usr/local/cuda/include/cuda.h && \
    make -j && \
    make install
>>>>>>> 8c8beb4b

ENV PATH="${PATH}" \
    LD_LIBRARY_PATH="/usr/local/lib:${LD_LIBRARY_PATH}" \
    SB_HOME="/opt/superbench" \
    SB_MICRO_PATH="/opt/superbench"

WORKDIR ${SB_HOME}

ADD third_party third_party
RUN make -j -C third_party

ADD . .
RUN python3 -m pip install .[nvidia,torch] && \
    make cppbuild<|MERGE_RESOLUTION|>--- conflicted
+++ resolved
@@ -85,20 +85,6 @@
     cd /tmp && \
     rm -rf nccl
 
-# TODO: move to gitmodules
-<<<<<<< HEAD
-RUN git clone https://github.com/nvidia/nccl-tests /usr/local/nccl-tests && \
-    cd /usr/local/nccl-tests && \
-    make MPI=1 MPI_HOME=/usr/local/mpi/ -j
-=======
-RUN git clone -b v4.5-0.2 https://github.com/linux-rdma/perftest.git /usr/local/perftest && \
-    cd /usr/local/perftest && \
-    ./autogen.sh && \
-    ./configure CUDA_H_PATH=/usr/local/cuda/include/cuda.h && \
-    make -j && \
-    make install
->>>>>>> 8c8beb4b
-
 ENV PATH="${PATH}" \
     LD_LIBRARY_PATH="/usr/local/lib:${LD_LIBRARY_PATH}" \
     SB_HOME="/opt/superbench" \
