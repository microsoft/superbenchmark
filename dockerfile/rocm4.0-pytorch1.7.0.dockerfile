--- conflicted
+++ resolved
@@ -50,9 +50,16 @@
     tar --extract --file docker.tgz --strip-components 1 --directory /usr/local/bin/ && \
     rm docker.tgz
 
-<<<<<<< HEAD
 # Update system config
-=======
+RUN mkdir -p /root/.ssh && \
+    touch /root/.ssh/authorized_keys && \
+    mkdir -p /var/run/sshd && \
+    sed -i "s/[# ]*PermitRootLogin prohibit-password/PermitRootLogin yes/" /etc/ssh/sshd_config && \
+    sed -i "s/[# ]*Port.*/Port 22/" /etc/ssh/sshd_config && \
+    echo "PermitUserEnvironment yes" >> /etc/ssh/sshd_config && \
+    echo -e "* soft nofile 1048576\n* hard nofile 1048576" >> /etc/security/limits.conf && \
+    echo -e "root soft nofile 1048576\nroot hard nofile 1048576" >> /etc/security/limits.conf
+
 # Install OpenMPI
 ENV OPENMPI_VERSION=4.0.5
 RUN cd /tmp && \
@@ -64,17 +71,6 @@
     make install && \
     ldconfig && \
     rm -rf /tmp/openmpi-${OPENMPI_VERSION}*
-
-# Configure SSH
->>>>>>> 115cd2e6
-RUN mkdir -p /root/.ssh && \
-    touch /root/.ssh/authorized_keys && \
-    mkdir -p /var/run/sshd && \
-    sed -i "s/[# ]*PermitRootLogin prohibit-password/PermitRootLogin yes/" /etc/ssh/sshd_config && \
-    sed -i "s/[# ]*Port.*/Port 22/" /etc/ssh/sshd_config && \
-    echo "PermitUserEnvironment yes" >> /etc/ssh/sshd_config && \
-    echo -e "* soft nofile 1048576\n* hard nofile 1048576" >> /etc/security/limits.conf && \
-    echo -e "root soft nofile 1048576\nroot hard nofile 1048576" >> /etc/security/limits.conf
 
 # Install OFED
 ENV OFED_VERSION=5.2-2.2.3.0
