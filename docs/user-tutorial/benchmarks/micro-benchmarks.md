--- conflicted
+++ resolved
@@ -71,16 +71,16 @@
 #### Introduction
 
 Inference PyTorch/ONNX models on NVIDIA GPUs with [TensorRT](https://developer.nvidia.com/tensorrt).
-<<<<<<< HEAD
-> Do not support large models like `gpt2-large` currently because models larger than 2GB (maximum protobuf size) cannot be exported in one ONNX file.
-=======
+
 Currently the following models are supported:
 
 > alexnet, densenet121, densenet169, densenet201, densenet161, googlenet, inception_v3, mnasnet0_5,
 > mnasnet1_0, mobilenet_v2, resnet18, resnet34, resnet50, resnet101, resnet152, resnext50_32x4d,
 > resnext101_32x8d, wide_resnet50_2, wide_resnet101_2, shufflenet_v2_x0_5, shufflenet_v2_x1_0,
 > squeezenet1_0, squeezenet1_1, vgg11, vgg11_bn, vgg13, vgg13_bn, vgg16, vgg16_bn, vgg19_bn, vgg19
->>>>>>> 10012a0a
+> lstm, bert-base, bert-large, gpt2-small
+
+> Do not support large models like `gpt2-large` currently because models larger than 2GB (maximum protobuf size) cannot be exported in one ONNX file.
 
 #### Metrics
 
