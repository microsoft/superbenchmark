--- conflicted
+++ resolved
@@ -6,17 +6,10 @@
 SB_MICRO_PATH ?= "/usr/local"
 MPI_HOME_PATH ?= "/usr/local/mpi"
 
-<<<<<<< HEAD
-.PHONY: all cutlass bandwidthTest nccl_tests fio
+.PHONY: all cutlass bandwidthTest nccl_tests perftest fio
 
 # Build all targets.
-all: cutlass bandwidthTest nccl_tests fio
-=======
-.PHONY: all cutlass bandwidthTest nccl_tests perftest
-
-# Build all targets.
-all: cutlass bandwidthTest nccl_tests perftest
->>>>>>> 419dea26
+all: cutlass bandwidthTest nccl_tests perftest fio
 
 # Create $(SB_MICRO_PATH)/bin and $(SB_MICRO_PATH)/lib, no error if existing, make parent directories as needed.
 sb_micro_path:
@@ -49,17 +42,15 @@
 	cp -v ./nccl-tests/build/* $(SB_MICRO_PATH)/bin/
 endif
 
-<<<<<<< HEAD
+# Build perftest.
+# The version we use is the tag v4.5-0.2.
+perftest: sb_micro_path
+ifneq (,$(wildcard perftest/autogen.sh))
+	cd perftest && ./autogen.sh && ./configure CUDA_H_PATH=/usr/local/cuda/include/cuda.h --prefix=$(SB_MICRO_PATH) && make -j && make install
+endif
+
 # Build FIO from commit 0313e9 (fio-3.27 tag).
 fio: sb_micro_path
 ifneq (,$(wildcard fio/Makefile))
 	cd ./fio && ./configure --prefix=$(SB_MICRO_PATH) && make -j && make install
-endif
-=======
-# Build perftest.
-# The version we use is the tag v4.5-0.2.
-perftest: 
-ifneq (,$(wildcard perftest/autogen.sh))
-	cd perftest && ./autogen.sh && ./configure CUDA_H_PATH=/usr/local/cuda/include/cuda.h --prefix=$(SB_MICRO_PATH) && make -j && make install
-endif
->>>>>>> 419dea26
+endif