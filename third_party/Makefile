--- conflicted
+++ resolved
@@ -6,17 +6,10 @@
 SB_MICRO_PATH ?= "/usr/local"
 MPI_HOME_PATH ?= "/usr/local/mpi"
 
-<<<<<<< HEAD
-.PHONY: all cutlass bandwidthTest nccl_tests
-
-# Build all targets.
-all: cutlass bandwidthTest nccl_tests
-=======
 .PHONY: all cutlass bandwidthTest nccl_tests perftest
 
 # Build all targets.
 all: cutlass bandwidthTest nccl_tests perftest
->>>>>>> 419dea26
 
 # Create $(SB_MICRO_PATH)/bin and $(SB_MICRO_PATH)/lib, no error if existing, make parent directories as needed.
 sb_micro_path:
@@ -40,16 +33,6 @@
 	git clone -b v$(shell nvcc --version | grep 'release' | awk '{print $$6}' | cut -c2- | cut -d '.' -f1-2) https://github.com/NVIDIA/cuda-samples.git ./cuda-samples
 	cd ./cuda-samples/Samples/bandwidthTest && make clean && make TARGET_ARCH=x86_64 SMS="70 75 80 86"
 	cp -v ./cuda-samples/Samples/bandwidthTest/bandwidthTest $(SB_MICRO_PATH)/bin/
-<<<<<<< HEAD
-endif
-# Build nccl-tests.
-# The version we use is just the master branch, due to it didn't update for long time.
-nccl_tests: sb_micro_path
-ifneq (,$(wildcard nccl-tests/Makefile))
-	cd nccl-tests && make MPI=1 MPI_HOME=/usr/local/mpi/ -j
-	cp nccl-tests/build/* $(SB_MICRO_PATH)/bin/
-endif
-=======
 
 # Build nccl-tests.
 # The version we use is commit 44df0bf from master branch, since it didn't update release tag for long time.
@@ -65,4 +48,3 @@
 ifneq (,$(wildcard perftest/autogen.sh))
 	cd perftest && ./autogen.sh && ./configure CUDA_H_PATH=/usr/local/cuda/include/cuda.h --prefix=$(SB_MICRO_PATH) && make -j && make install
 endif
->>>>>>> 419dea26
