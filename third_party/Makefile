# Copyright (c) Microsoft Corporation - All rights reserved
# Licensed under the MIT License


SB_MICRO_PATH ?= /usr/local
MPI_HOME ?= /usr/local/mpi
HIP_HOME ?= /opt/rocm/hip
RCCL_HOME ?= /opt/rocm/rccl
HPCX_HOME ?= /opt/hpcx

CUDA_VER ?= $(shell nvcc --version | grep 'release' | awk '{print $$6}' | cut -c2- | cut -d '.' -f1-2)
ROCBLAS_BRANCH ?= rocm-$(shell dpkg -l | grep 'rocm-dev ' | awk '{print $$3}' | cut -d '.' -f1-3)

.PHONY: all cuda rocm common cuda_cutlass cuda_bandwidthTest cuda_nccl_tests cuda_perftest rocm_perftest fio rocm_rccl_tests rocm_rocblas rocm_bandwidthTest gpcnet cuda_gpuburn cpu_stream

# Build all targets.
all: cuda rocm
cuda: common cuda_cutlass cuda_bandwidthTest cuda_nccl_tests cuda_perftest gpcnet cuda_gpuburn
rocm: common rocm_perftest rocm_rccl_tests rocm_rocblas rocm_bandwidthTest
<<<<<<< HEAD
common: cpu_hpl fio
=======
common: fio cpu_stream
>>>>>>> adbe8ae4

# Create $(SB_MICRO_PATH)/bin and $(SB_MICRO_PATH)/lib, no error if existing, make parent directories as needed.
sb_micro_path:
	mkdir -p $(SB_MICRO_PATH)/bin
	mkdir -p $(SB_MICRO_PATH)/lib

# Build cutlass.
cuda_cutlass:
ifeq ($(shell echo $(CUDA_VER)">=11.8" | bc -l), 1)
	$(eval ARCHS := "70;75;80;86;90")
else
	$(eval ARCHS := "70;75;80;86")
endif
ifneq (,$(wildcard cutlass/CMakeLists.txt))
	cmake -DCMAKE_INSTALL_BINDIR=$(SB_MICRO_PATH)/bin -DCMAKE_INSTALL_LIBDIR=$(SB_MICRO_PATH)/lib -DCMAKE_BUILD_TYPE=Release \
		-DCUTLASS_NVCC_ARCHS=$(ARCHS) -DCUTLASS_ENABLE_EXAMPLES=OFF -DCUTLASS_ENABLE_TESTS=OFF -S ./cutlass -B ./cutlass/build
	cmake --build ./cutlass/build -j $(shell nproc --ignore=2) --target install
endif

# Build cuda-samples/Samples/bandwidthTest.
# cuda-samples is released together with CUDA, they have the exact same version. Like v10.0, v11.1 and so on.
# The version we use is the released tag of cuda-samples which is consistent with the cuda version in the environment or docker.
# The Makefile of bandwidthTest does not have 'install' target, so need to copy bin to $(SB_MICRO_PATH)/bin/ and create $(SB_MICRO_PATH)/bin/ if not existing.
cuda_bandwidthTest: sb_micro_path
ifeq ($(shell echo $(CUDA_VER)">=11.8" | bc -l), 1)
	$(eval TEST_PATH := "./cuda-samples/Samples/1_Utilities/bandwidthTest")
	$(eval ARCHS := "70 75 80 86 90")
else
	$(eval TEST_PATH := "./cuda-samples/Samples/bandwidthTest")
	$(eval ARCHS := "70 75 80 86")
endif
	if [ -d cuda-samples ]; then rm -rf cuda-samples; fi
	git clone -b v$(CUDA_VER) https://github.com/NVIDIA/cuda-samples.git
	cd ./$(TEST_PATH) && make clean && make TARGET_ARCH=x86_64 SMS=$(ARCHS)
	cp -v ./$(TEST_PATH)/bandwidthTest $(SB_MICRO_PATH)/bin/

# Build nccl-tests from commit 8274cb4 of default branch.
cuda_nccl_tests: sb_micro_path
ifneq (,$(wildcard nccl-tests/Makefile))
	cd ./nccl-tests && make MPI=1 MPI_HOME=$(MPI_HOME) -j
	cp -v ./nccl-tests/build/* $(SB_MICRO_PATH)/bin/
endif

# Build perftest.
# The version we use is the tag v4.5-0.2.
cuda_perftest:
ifneq (,$(wildcard perftest/autogen.sh))
	cd perftest && ./autogen.sh && ./configure CUDA_H_PATH=/usr/local/cuda/include/cuda.h --prefix=$(SB_MICRO_PATH) && make -j && make install
endif
rocm_perftest:
ifneq (,$(wildcard perftest/autogen.sh))
	cd perftest && ./autogen.sh && ./configure --enable-rocm --with-rocm=/opt/rocm --prefix=$(SB_MICRO_PATH) && make -j && make install
endif

# Build FIO from commit d83ac9 (fio-3.28 tag).
fio:
ifneq (,$(wildcard fio/Makefile))
	cd ./fio && ./configure --prefix=$(SB_MICRO_PATH) --disable-native && make -j && make install
endif

# Build rccl-tests from commit 2a18737 of default branch.
rocm_rccl_tests: sb_micro_path
ifneq (, $(wildcard rccl-tests/Makefile))
	cd ./rccl-tests && make MPI=1 MPI_HOME=$(MPI_HOME) HIP_HOME=$(HIP_HOME) RCCL_HOME=$(RCCL_HOME) -j
	cp -v ./rccl-tests/build/* $(SB_MICRO_PATH)/bin/
endif

# Build rocblas-bench.
# RocBLAS is released with rocm, like rocm-4.2.0 and so on.
# The version we use is the released tag which is consistent with the rocm version in the environment or docker.
# Since it takes several hours to build, avoid to build again if rocblas-bench exsists.
rocm_rocblas: sb_micro_path
ifeq (, $(wildcard $(SB_MICRO_PATH)/bin/rocblas-bench))
	if [ -d rocBLAS ]; then rm -rf rocBLAS; fi
	git clone -b ${ROCBLAS_BRANCH} https://github.com/ROCmSoftwarePlatform/rocBLAS.git ./rocBLAS
	cd ./rocBLAS && ./install.sh --dependencies --clients-only
	cp -v ./rocBLAS/build/release/clients/staging/rocblas-bench $(SB_MICRO_PATH)/bin/
endif

# Build hipBusBandwidth.
# HIP is released with rocm, like rocm-4.2.0 and so on.
# The version we use is the released tag which is consistent with the rocm version in the environment or docker.
rocm_bandwidthTest: sb_micro_path
	cp -r -v $(shell hipconfig -p)/samples/1_Utils/hipBusBandwidth ./
	cd ./hipBusBandwidth/ && mkdir -p build && cd build && cmake .. && make
	cp -v ./hipBusBandwidth/build/hipBusBandwidth $(SB_MICRO_PATH)/bin/

# Build GPCNET from commit c56fd9.
gpcnet: sb_micro_path
	bash -c "source ${HPCX_HOME}/hpcx-init.sh && hpcx_load && make CC=mpicc -C GPCNET all && hpcx_unload"
	cp -v ./GPCNET/network_test $(SB_MICRO_PATH)/bin/
	cp -v ./GPCNET/network_load_test $(SB_MICRO_PATH)/bin/

#Build GPU burn from main branch (only branch that exists)
cuda_gpuburn: sb_micro_path
ifneq (,$(wildcard gpu-burn/Makefile))
	cd ./gpu-burn && make
	cp -v ./gpu-burn/gpu_burn $(SB_MICRO_PATH)/bin/
	cp -v ./gpu-burn/compare.ptx $(SB_MICRO_PATH)/bin/
endif

<<<<<<< HEAD
#Build HPL from main branch (only branch that exists)
cpu_hpl: sb_micro_path
ifneq (,$(wildcard hpl-tests/Makefile))
	cd ./hpl-tests && \
    wget https://netlib.org/benchmark/hpl/hpl-2.3.tar.gz && \
	tar xzf hpl-2.3.tar.gz && \
	make all
	cp -v ./hpl-tests/xhpl_z3 $(SB_MICRO_PATH)/bin/
	cp -v ./hpl-tests/xhpl_z4 $(SB_MICRO_PATH)/bin/
	cp -v ./hpl-tests/run.sh $(SB_MICRO_PATH)/bin/
	cp -v ./hpl-tests/bindmem.sh $(SB_MICRO_PATH)/bin/
	cp -v ./hpl-tests/hpl.dat $(SB_MICRO_PATH)/bin/template_hpl.dat
endif
=======
#Build stream from main branch (only branch that exists)
cpu_stream: sb_micro_path
ifneq (,$(wildcard stream-tests/Makefile))
	cd ./stream-tests && \
    wget https://www.cs.virginia.edu/stream/FTP/Code/stream.c && \
	make all
	cp -v ./stream-tests/stream*.exe $(SB_MICRO_PATH)/bin/
endif
>>>>>>> adbe8ae4
<|MERGE_RESOLUTION|>--- conflicted
+++ resolved
@@ -17,11 +17,7 @@
 all: cuda rocm
 cuda: common cuda_cutlass cuda_bandwidthTest cuda_nccl_tests cuda_perftest gpcnet cuda_gpuburn
 rocm: common rocm_perftest rocm_rccl_tests rocm_rocblas rocm_bandwidthTest
-<<<<<<< HEAD
-common: cpu_hpl fio
-=======
-common: fio cpu_stream
->>>>>>> adbe8ae4
+common: cpu_hpl cpu_stream fio 
 
 # Create $(SB_MICRO_PATH)/bin and $(SB_MICRO_PATH)/lib, no error if existing, make parent directories as needed.
 sb_micro_path:
@@ -123,8 +119,6 @@
 	cp -v ./gpu-burn/compare.ptx $(SB_MICRO_PATH)/bin/
 endif
 
-<<<<<<< HEAD
-#Build HPL from main branch (only branch that exists)
 cpu_hpl: sb_micro_path
 ifneq (,$(wildcard hpl-tests/Makefile))
 	cd ./hpl-tests && \
@@ -137,13 +131,10 @@
 	cp -v ./hpl-tests/bindmem.sh $(SB_MICRO_PATH)/bin/
 	cp -v ./hpl-tests/hpl.dat $(SB_MICRO_PATH)/bin/template_hpl.dat
 endif
-=======
 #Build stream from main branch (only branch that exists)
-cpu_stream: sb_micro_path
 ifneq (,$(wildcard stream-tests/Makefile))
 	cd ./stream-tests && \
     wget https://www.cs.virginia.edu/stream/FTP/Code/stream.c && \
 	make all
 	cp -v ./stream-tests/stream*.exe $(SB_MICRO_PATH)/bin/
 endif
->>>>>>> adbe8ae4
