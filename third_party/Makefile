# Copyright (c) Microsoft Corporation - All rights reserved
# Licensed under the MIT License


SB_MICRO_PATH ?= /usr/local
MPI_HOME ?= /usr/local/mpi
HIP_HOME ?= /opt/rocm/hip
RCCL_HOME ?= /opt/rocm/rccl
HPCX_HOME ?= /opt/hpcx
ROCM_PATH ?= /opt/rocm

CUDA_VER ?= $(shell nvcc --version | grep 'release' | awk '{print $$6}' | cut -c2- | cut -d '.' -f1-2)
ROCBLAS_BRANCH ?= rocm-$(shell dpkg -l | grep 'rocm-dev ' | awk '{print $$3}' | cut -d '.' -f1-3)
HIPBLASLT_BRANCH ?= rocm-$(shell dpkg -l | grep 'rocm-dev ' | awk '{print $$3}' | cut -d '.' -f1-3)
ROCM_VER ?= $(shell hipconfig -R | grep -oP '\d+\.\d+\.\d+' || echo "0.0.0")

NUM_MAKE_JOBS ?= $(shell nproc --ignore=2)

.PHONY: all cuda_with_msccl cuda rocm common cuda_cutlass cuda_bandwidthTest cuda_nccl_tests cuda_perftest cuda_msccl rocm_perftest fio rocm_rccl_tests rocm_rocblas rocm_bandwidthTest gpcnet cuda_gpuburn cpu_stream cpu_hpl directx_amf_encoding_latency directx_amd rocm_hipblaslt megatron_lm megatron_deepspeed apex_rocm nvbandwidth rocm_megatron_lm

# Build targets.
all: cuda rocm
# msccl: api change in cudaStreamUpdateCaptureDependencies
cuda_with_msccl: cuda cuda_msccl
cuda: common cuda_cutlass cuda_bandwidthTest cuda_nccl_tests cuda_perftest gpcnet cuda_gpuburn megatron_lm megatron_deepspeed nvbandwidth
rocm: common rocm_perftest rocm_rccl_tests rocm_rocblas rocm_bandwidthTest rocm_hipblaslt megatron_deepspeed apex_rocm rocm_megatron_lm
cpu: common cpu_perftest
common: fio cpu_stream
nvbench_only: nvbench

# non aarch64 specific targets
ifneq ($(shell uname -m), aarch64)
common: cpu_hpl
directx_amd: directx_amf_encoding_latency
endif

# Create $(SB_MICRO_PATH)/bin and $(SB_MICRO_PATH)/lib, no error if existing, make parent directories as needed.
sb_micro_path:
	mkdir -p $(SB_MICRO_PATH)/bin
	mkdir -p $(SB_MICRO_PATH)/lib

# Build cutlass.
# for cuda 12.9 and later Build from commit v3.9 (3.9 release commit) for blackwell support
cuda_cutlass:
ifeq ($(shell echo $(CUDA_VER)">=12.9" | bc -l), 1)
	$(eval ARCHS := "100;103")
	if [ -d cutlass ]; then rm -rf cutlass; fi
	git clone --branch v4.1.0 --depth 1 https://github.com/NVIDIA/cutlass.git && cd cutlass
else ifeq ($(shell echo $(CUDA_VER)">=12.8" | bc -l), 1)
	$(eval ARCHS := "90;100")
	if [ -d cutlass ]; then rm -rf cutlass; fi
	git clone --branch v3.9.2 --depth 1 https://github.com/NVIDIA/cutlass.git && cd cutlass
else ifeq ($(shell echo $(CUDA_VER)">=11.8" | bc -l), 1)
	$(eval ARCHS := "70;75;80;86;89;90")
else
	$(eval ARCHS := "70;75;80;86")
endif

ifneq (,$(wildcard cutlass/CMakeLists.txt))
	cmake -DCMAKE_INSTALL_BINDIR=$(SB_MICRO_PATH)/bin \
		-DCMAKE_INSTALL_LIBDIR=$(SB_MICRO_PATH)/lib \
		-DCMAKE_BUILD_TYPE=Release \
		-DCUTLASS_NVCC_ARCHS=$(ARCHS) \
		-DCUTLASS_ENABLE_EXAMPLES=OFF \
		-DCUTLASS_ENABLE_TESTS=OFF \
		-S ./cutlass \
		-B ./cutlass/build \
		-DCUTLASS_LIBRARY_KERNELS="cutlass_simt_dgemm_128x128_8x2_*,\
cutlass_simt_sgemm_128x128_8x2_*,\
cutlass_simt_hgemm_256x128_8x2_*,\
cutlass_tensorop_h884gemm_256x128_32x2_*,\
cutlass_tensorop_d884gemm_128x128_16x3_*,\
cutlass_tensorop_tf32_s1688gemm_tf32_256x128_16x3_*,\
cutlass_tensorop_bf16_s16816gemm_bf16_256x128_32x3_*,\
cutlass_tensorop_h16816gemm_256x128_32x3_*,\
cutlass_tensorop_s8_i16832gemm_s8_256x128_64x3_*,\
cutlass_tensorop_s4_i16864gemm_s4_256x128_128x3_*"
	cmake --build ./cutlass/build -j $(shell nproc --ignore=2) --target install
	rm -rf ./cutlass/build
endif

# Build cuda-samples/Samples/bandwidthTest.
# cuda-samples is released together with CUDA, they have the exact same version. Like v10.0, v11.1 and so on.
# The version we use is the released tag of cuda-samples which is consistent with the cuda version in the environment or docker.
# The Makefile of bandwidthTest does not have 'install' target, so need to copy bin to $(SB_MICRO_PATH)/bin/ and create $(SB_MICRO_PATH)/bin/ if not existing.
# The bandwidthTest sample was out-of-date and has been removed as of the CUDA Samples 12.9 release (see the change log). For up-to-date bandwidth measurements, refer instead to the NVBandwith utility.
cuda_bandwidthTest: sb_micro_path
	if [ -d cuda-samples ]; then rm -rf cuda-samples; fi
	git clone --depth 1 -b v$(CUDA_VER) https://github.com/NVIDIA/cuda-samples.git
ifeq ($(shell echo $(CUDA_VER)">=12.9" | bc -l), 1)
	@echo "Skip cuda-samples build for CUDA>=12.9"
else ifeq ($(shell echo $(CUDA_VER)">=12.8" | bc -l), 1)
	$(eval TEST_PATH := "./cuda-samples/Samples/1_Utilities/bandwidthTest")
	cd ./$(TEST_PATH) && mkdir build && cd build && cmake .. && make
	cp -v ./$(TEST_PATH)/build/bandwidthTest $(SB_MICRO_PATH)/bin/
else ifeq ($(shell echo $(CUDA_VER)">=11.8" | bc -l), 1)
	$(eval TEST_PATH := "./cuda-samples/Samples/1_Utilities/bandwidthTest")
	$(eval ARCHS := "70 75 80 86 90")
	cd ./$(TEST_PATH) && make clean && make SMS=$(ARCHS)
	cp -v ./$(TEST_PATH)/bandwidthTest $(SB_MICRO_PATH)/bin/
else
	$(eval TEST_PATH := "./cuda-samples/Samples/bandwidthTest")
	$(eval ARCHS := "70 75 80 86")
	cd ./$(TEST_PATH) && make clean && make SMS=$(ARCHS)
	cp -v ./$(TEST_PATH)/bandwidthTest $(SB_MICRO_PATH)/bin/
endif

# Build nccl-tests.
# The version we use is the tag v2.13.13
cuda_nccl_tests: sb_micro_path
ifneq (,$(wildcard nccl-tests/Makefile))
	cd ./nccl-tests && make MPI=1 MPI_HOME=$(MPI_HOME) -j
	cp -v -r ./nccl-tests/build/* $(SB_MICRO_PATH)/bin/
endif

# Build perftest.
# The commit we use is 4bee61f80d9e268fc97eaf40be00409e91d3a19e.
cuda_perftest:
ifneq (,$(wildcard perftest/autogen.sh))
	cd perftest && ./autogen.sh && ./configure CUDA_H_PATH=/usr/local/cuda/include/cuda.h --prefix=$(SB_MICRO_PATH) && make -j && make install
endif
rocm_perftest:
ifneq (,$(wildcard perftest/autogen.sh))
	cd perftest && ./autogen.sh && ./configure --enable-rocm --with-rocm=/opt/rocm --prefix=$(SB_MICRO_PATH) && make -j && make install
endif
cpu_perftest:
ifneq (,$(wildcard perftest/autogen.sh))
	cd perftest && ./autogen.sh && ./configure --prefix=$(SB_MICRO_PATH) && make -j && make install
endif

# Build FIO from commit d83ac9 (fio-3.28 tag).
fio:
ifneq (,$(wildcard fio/Makefile))
	cd ./fio && ./configure --prefix=$(SB_MICRO_PATH) --disable-native && make -j && make install
endif

# Build rccl-tests from commit 46375b1 of default branch.
rocm_rccl_tests: sb_micro_path
ifneq (, $(wildcard rccl-tests/Makefile))
	cd ./rccl-tests && make MPI=1 MPI_HOME=$(MPI_HOME) -j
	cp -v -r ./rccl-tests/build/* $(SB_MICRO_PATH)/bin/
endif

# Build rocblas-bench.
# RocBLAS is released with rocm, like rocm-4.2.0 and so on.
# The version we use is the released tag which is consistent with the rocm version in the environment or docker.
# Since it takes several hours to build, avoid to build again if rocblas-bench exsists.
rocm_rocblas: sb_micro_path
	@if [ ! -e $(SB_MICRO_PATH)/bin/rocblas-bench ] && [ -z `which rocblas-bench` ]; then \
		if [ -d rocBLAS ]; then rm -rf rocBLAS; fi; \
		git clone -b ${ROCBLAS_BRANCH} https://github.com/ROCmSoftwarePlatform/rocBLAS.git ./rocBLAS; \
		sed -i 's|#include "gemm.hpp"|#include "Tensile/gemm.hpp"|' rocBLAS/clients/benchmarks/../../library/src/blas3/rocblas_trtri.hpp; \
		cd ./rocBLAS && ./install.sh --dependencies --clients-only; \
		cp -v $(SB_MICRO_PATH)/third_party/rocBLAS/build/release/clients/staging/rocblas-bench $(SB_MICRO_PATH)/bin/; \
	fi

# Build hipblaslt-bench.
# hipBLASLt is released with rocm, like rocm-4.2.0 and so on.
# The version we use is the released tag which is consistent with the rocm version in the environment or docker.
# Since it takes several hours to build, avoid to build again if hipblaslt-bench exsists.
rocm_hipblaslt: sb_micro_path
	@if [ ! -e $(SB_MICRO_PATH)/bin/hipblaslt-bench ] && [ -z `which hipblaslt-bench` ]; then \
		if [ -d hipBLASLt ]; then rm -rf hipBLASLt; fi; \
		git clone -b ${HIPBLASLT_BRANCH} https://github.com/ROCmSoftwarePlatform/hipBLASLt.git ./hipBLASLt; \
		cd ./hipBLASLt && ./install.sh -dc; \
		cp -v $(SB_MICRO_PATH)/third_party/hipBLASLt/build/release/clients/staging/hipblaslt-bench $(SB_MICRO_PATH)/bin/;  \
	fi

# Build hipBusBandwidth.
# HIP is released with rocm, like rocm-4.2.0 and so on.
# The version we use is the released tag which is consistent with the rocm version in the environment or docker.
rocm_bandwidthTest: sb_micro_path
	git clone -b ${ROCM_VER} https://github.com/ROCm-Developer-Tools/HIP.git
	cd ./HIP/samples/1_Utils/hipBusBandwidth/ && mkdir -p build && cd build && cmake .. && make
	cp -v ./HIP/samples/1_Utils/hipBusBandwidth/build/hipBusBandwidth $(SB_MICRO_PATH)/bin/

# Build GPCNET from commit c56fd9.
gpcnet: sb_micro_path
	bash -c "source ${HPCX_HOME}/hpcx-init.sh && hpcx_load && make CC=mpicc -C GPCNET all && hpcx_unload"
	cp -v ./GPCNET/network_test $(SB_MICRO_PATH)/bin/
	cp -v ./GPCNET/network_load_test $(SB_MICRO_PATH)/bin/

# Build GPU burn from main branch (only branch that exists)
cuda_gpuburn: sb_micro_path
ifneq (,$(wildcard gpu-burn/Makefile))
	cd ./gpu-burn && make
	cp -v ./gpu-burn/gpu_burn $(SB_MICRO_PATH)/bin/
	cp -v ./gpu-burn/compare.ptx $(SB_MICRO_PATH)/bin/
endif

# Build HPL from main branch
cpu_hpl: sb_micro_path
ifneq (,$(wildcard hpl-tests/Makefile))
	cd ./hpl-tests && \
    wget https://netlib.org/benchmark/hpl/hpl-2.3.tar.gz && \
	tar xzf hpl-2.3.tar.gz && \
	cp Make.Linux_zen3 hpl-2.3 && \
	cp Make.Linux_zen4 hpl-2.3 && \
	make all
	cp -v ./hpl-tests/hpl-2.3/bin/Linux_zen3/xhpl $(SB_MICRO_PATH)/bin/xhpl_z3
	cp -v ./hpl-tests/hpl-2.3/bin/Linux_zen4/xhpl $(SB_MICRO_PATH)/bin/xhpl_z4
	cp -v ./hpl-tests/hpl_run.sh $(SB_MICRO_PATH)/bin/
	cp -v ./hpl-tests/bindmem.sh $(SB_MICRO_PATH)/bin/
	cp -v ./hpl-tests/template_hpl.dat $(SB_MICRO_PATH)/bin/
endif

# Build STREAM
cpu_stream: sb_micro_path
ifneq (,$(wildcard stream-tests/Makefile))
	cd ./stream-tests && \
    wget https://www.cs.virginia.edu/stream/FTP/Code/stream.c && \
	make all
	cp -v ./stream-tests/stream* $(SB_MICRO_PATH)/bin/
endif

# Build AMD Encoder Latency Test
directx_amf_encoding_latency:
	@if not exist "AMF" (git clone -b v1.4.29 https://github.com/GPUOpen-LibrariesAndSDKs/AMF.git)
	@if exist "AMF\amf\public\samples\CPPSamples_vs2019.sln" ( \
		curl -L -o vs_buildtools.exe https://aka.ms/vs/16/release/vs_buildtools.exe && echo "Downloaded vs_buildtools.exe" && \
		start /wait vs_buildtools.exe --quiet --wait --norestart --nocache --installPath C:/temp/BuildTools --add Microsoft.VisualStudio.Workload.VCTools --add Microsoft.VisualStudio.Component.VC.ATLMFC --includeRecommended  && echo "Installed VS Build Tools" && \
		del vs_buildtools.exe && echo "Deleted vs_buildtools.exe" && \
		"C:\temp\BuildTools\MSBuild\Current\Bin\MSBuild.exe" "AMF\amf\public\samples\CPPSamples_vs2019.sln" /t:EncoderLatency /p:Platform=x64 /p:Configuration=Release /p:OutDir="%SB_MICRO_PATH%\bin" \
	)

# Install requirements for Megatron-LM
megatron_lm:
	cd Megatron && \
	apt install -y python3-mpi4py && \
	python -m pip install --no-cache-dir -r requirements.txt

# Install requirements for Megatron-DeepSpeed
megatron_deepspeed:
	cd Megatron && \
	apt install -y python3-mpi4py && \
	python -m pip install --no-cache-dir -r requirements.txt && \
	python -m pip install DeepSpeed

rocm_megatron_lm:
	cd Megatron && mkdir -p rocm && cd rocm && \
	if [ ! -d "Megatron-LM" ]; then \
		git clone -b rocm_dev https://github.com/ROCm/Megatron-LM.git ; \
	fi
	cp Megatron/rocm/Megatron-LM/examples/deepseek_v2/pretrain_deepseek.py Megatron/rocm/Megatron-LM/
	git clone https://github.com/caaatch22/grouped_gemm.git &&\
    	cd grouped_gemm &&\
    	git checkout 8a9b438 &&\
    	git submodule update --init --recursive &&\
    	pip install .

# Instal apex of ROCm due to dependency of Megatron
apex_rocm:
	$(eval TORCH_VERSION ?= $(shell python -c "import torch; print(torch.__version__)"))
	$(eval TORCH_MAJOR_VERSION ?= $(word 1,$(subst ., ,$(TORCH_VERSION))))
	$(eval TORCH_MINOR_VERSION ?= $(word 2,$(subst ., ,$(TORCH_VERSION))))
	if [ ! -d "apex" ]; then \
		git clone https://github.com/ROCmSoftwarePlatform/apex.git ; \
	fi
	cd apex && \
	if [ "$$(expr $(TORCH_MAJOR_VERSION) \> 2)" -eq 1 ] && [ "$$(expr $(TORCH_MINOR_VERSION) \> 1)" -eq 1 ]; then \
		git checkout master ; \
	elif [ "$$(expr $(TORCH_MAJOR_VERSION) == 2)" -eq 1 ] && [ "$$(expr $(TORCH_MINOR_VERSION) == 1)" -eq 1 ]; then \
		git checkout release/1.1.0 ; \
	elif [ "$$(expr $(TORCH_MAJOR_VERSION) == 2)" -eq 1 ] && [ "$$(expr $(TORCH_MINOR_VERSION) == 0)" -eq 1 ]; then \
		git checkout release/1.0.0 ; \
	elif [ "$$(expr $(TORCH_MAJOR_VERSION) == 1)" -eq 1 ]; then \
	    git checkout release/1.0.0 ; \
	fi
	pip install -v --disable-pip-version-check --no-build-isolation --config-settings "--build-option=--cpp_ext" --config-settings "--build-option=--cuda_ext" ./apex

# Build MSCCL for CUDA
cuda_msccl: sb_micro_path
ifeq ($(shell echo $(CUDA_VER)">=12.9" | bc -l), 1)
	$(eval ARCHS := 100 103)
	if [ -d msccl ]; then rm -rf msccl; fi; \
	git clone --single-branch --branch main https://github.com/Azure/msccl.git \
	&& git -C msccl checkout 87048bd && git -C msccl submodule update --recursive --init
else ifeq ($(shell echo $(CUDA_VER)">=12.8" | bc -l), 1)
    # Get commit 87048bd from msscl to support updated nccl and sm_100
	$(eval ARCHS := 75 80 86 89 90 100)
	if [ -d msccl ]; then rm -rf msccl; fi; \
	git clone --single-branch --branch main https://github.com/Azure/msccl.git \
    && git -C msccl checkout 87048bd && git -C msccl submodule update --recursive --init
else ifeq ($(shell echo $(CUDA_VER)">=11.8" | bc -l), 1)
	$(eval ARCHS := 70 75 80 86 89 90)
else
	$(eval ARCHS := 70 75 80 86")
endif
	$(eval NVCC_GENCODE := "$(foreach arch, $(ARCHS), $(NVCC_GENCODE) -gencode=arch=compute_$(arch),code=sm_$(arch))")
ifneq (,$(wildcard msccl/executor/msccl-executor-nccl/Makefile))
	cd ./msccl/executor/msccl-executor-nccl && \
	make -j ${NUM_MAKE_JOBS} src.build NVCC_GENCODE=$(NVCC_GENCODE) && \
	cd ../../..
	mkdir -p $(SB_MICRO_PATH)/lib/msccl-executor-nccl && \
	cp -r -v ./msccl/executor/msccl-executor-nccl/build/* $(SB_MICRO_PATH)/lib/msccl-executor-nccl/
endif
ifneq (,$(wildcard msccl/scheduler/msccl-scheduler/Makefile))
	cd ./msccl/scheduler/msccl-scheduler && \
	CXX=nvcc BIN_HOME=$(SB_MICRO_PATH)/lib/msccl-executor-nccl SRC_HOME=../../../msccl/executor/msccl-executor-nccl make -j ${NUM_MAKE_JOBS} && \
	cd ../../..
	mkdir -p $(SB_MICRO_PATH)/lib/msccl-scheduler && \
	cp -r -v ./msccl/scheduler/msccl-scheduler/build/* $(SB_MICRO_PATH)/lib/msccl-scheduler/
endif
ifneq (,$(wildcard msccl/tests/msccl-tests-nccl/Makefile))
	cd ./msccl/tests/msccl-tests-nccl && \
	make MPI=1 MPI_HOME=$(MPI_HOME) NCCL_HOME=$(SB_MICRO_PATH)/lib/msccl-executor-nccl NVCC_GENCODE=$(NVCC_GENCODE) -j ${NUM_MAKE_JOBS} && cd ../../..
	mkdir -p $(SB_MICRO_PATH)/bin/msccl-tests-nccl && \
	cp -r -v ./msccl/tests/msccl-tests-nccl/build/* $(SB_MICRO_PATH)/bin/msccl-tests-nccl/
endif

# Build nvbandwidth.
nvbandwidth: sb_micro_path
<<<<<<< HEAD
	cd ./nvbandwidth && cmake . && make && cd ..
	cp -v ./nvbandwidth/nvbandwidth $(SB_MICRO_PATH)/bin

# Build nvbench
nvbench: sb_micro_path
ifeq ($(shell echo $(CUDA_VER)">=12.8" | bc -l), 1)
    $(eval ARCHS := "90;100")
else ifeq ($(shell echo $(CUDA_VER)">=11.8" | bc -l), 1)
    $(eval ARCHS := "70;75;80;86;89;90")
else
    $(eval ARCHS := "70;75;80;86")
endif
    cd ./nvbench && mkdir -p build && cd build && \
    cmake                                         \
    -DCMAKE_INSTALL_PREFIX=$(SB_MICRO_PATH)       \
    -DCMAKE_CUDA_ARCHITECTURES=$(ARCHS)           \
    -DNVBench_ENABLE_CUPTI=ON                     \
    -DCMAKE_BUILD_TYPE=Release                    \
    .. &&                                         \
    make -j $(NUM_MAKE_JOBS) &&                   \
    make install
=======
	cd ./nvbandwidth && git apply ../nvbandwidth.patch && cp ../nvbandwidth_testcases_patched.h ./testcases_patched.h && cmake . && make && cd ..
	cp -v ./nvbandwidth/nvbandwidth $(SB_MICRO_PATH)/bin
>>>>>>> b9864244
<|MERGE_RESOLUTION|>--- conflicted
+++ resolved
@@ -310,8 +310,7 @@
 
 # Build nvbandwidth.
 nvbandwidth: sb_micro_path
-<<<<<<< HEAD
-	cd ./nvbandwidth && cmake . && make && cd ..
+	cd ./nvbandwidth && git apply ../nvbandwidth.patch && cp ../nvbandwidth_testcases_patched.h ./testcases_patched.h && cmake . && make && cd ..
 	cp -v ./nvbandwidth/nvbandwidth $(SB_MICRO_PATH)/bin
 
 # Build nvbench
@@ -331,8 +330,4 @@
     -DCMAKE_BUILD_TYPE=Release                    \
     .. &&                                         \
     make -j $(NUM_MAKE_JOBS) &&                   \
-    make install
-=======
-	cd ./nvbandwidth && git apply ../nvbandwidth.patch && cp ../nvbandwidth_testcases_patched.h ./testcases_patched.h && cmake . && make && cd ..
-	cp -v ./nvbandwidth/nvbandwidth $(SB_MICRO_PATH)/bin
->>>>>>> b9864244
+    make install