--- conflicted
+++ resolved
@@ -6,17 +6,10 @@
 SB_MICRO_PATH ?= "/usr/local"
 MPI_HOME_PATH ?= "/usr/local/mpi"
 
-<<<<<<< HEAD
-.PHONY: all cutlass bandwidthTest perftest
+.PHONY: all cutlass bandwidthTest nccl_tests perftest
 
 # Build all targets.
-all: cutlass bandwidthTest perftest
-=======
-.PHONY: all cutlass bandwidthTest nccl_tests
-
-# Build all targets.
-all: cutlass bandwidthTest nccl_tests
->>>>>>> 8c8beb4b
+all: cutlass bandwidthTest nccl_tests perftest
 
 # Create $(SB_MICRO_PATH)/bin and $(SB_MICRO_PATH)/lib, no error if existing, make parent directories as needed.
 sb_micro_path:
@@ -24,10 +17,6 @@
 	mkdir -p $(SB_MICRO_PATH)/lib
 
 # Build cutlass.
-<<<<<<< HEAD
-
-=======
->>>>>>> 8c8beb4b
 cutlass: 
 ifneq (,$(wildcard cutlass/CMakeLists.txt))
 	cmake -DCMAKE_INSTALL_BINDIR=$(SB_MICRO_PATH)/bin -DCMAKE_INSTALL_LIBDIR=$(SB_MICRO_PATH)/lib -DCMAKE_BUILD_TYPE=Release \
@@ -45,18 +34,17 @@
 	cd ./cuda-samples/Samples/bandwidthTest && make clean && make TARGET_ARCH=x86_64 SMS="70 75 80 86"
 	cp -v ./cuda-samples/Samples/bandwidthTest/bandwidthTest $(SB_MICRO_PATH)/bin/
 
-<<<<<<< HEAD
-# Build perftest.
-# The version we use is the tag v4.5-0.2.
-perftest: 
-ifneq (,$(wildcard perftest/autogen.sh))
-	cd perftest && ./autogen.sh && ./configure CUDA_H_PATH=/usr/local/cuda/include/cuda.h --prefix=$(SB_MICRO_PATH) && make -j && make install
-=======
 # Build nccl-tests.
 # The version we use is commit 44df0bf from master branch, since it didn't update release tag for long time.
 nccl_tests: sb_micro_path
 ifneq (,$(wildcard nccl-tests/Makefile))
 	cd ./nccl-tests && make MPI=1 MPI_HOME=$(MPI_HOME_PATH) -j
 	cp -v ./nccl-tests/build/* $(SB_MICRO_PATH)/bin/
->>>>>>> 8c8beb4b
-endif+endif
+
+# Build perftest.
+# The version we use is the tag v4.5-0.2.
+perftest: 
+ifneq (,$(wildcard perftest/autogen.sh))
+	cd perftest && ./autogen.sh && ./configure CUDA_H_PATH=/usr/local/cuda/include/cuda.h --prefix=$(SB_MICRO_PATH) && make -j && make install
+endif
