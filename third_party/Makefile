# Copyright (c) Microsoft Corporation - All rights reserved
# Licensed under the MIT License


SB_MICRO_PATH ?= /usr/local
MPI_HOME ?= /usr/local/mpi
HIP_HOME ?= /opt/rocm/hip
RCCL_HOME ?= /opt/rocm/rccl
HPCX_HOME ?= /opt/hpcx

CUDA_VER ?= $(shell nvcc --version | grep 'release' | awk '{print $$6}' | cut -c2- | cut -d '.' -f1-2)
ROCBLAS_BRANCH ?= rocm-$(shell dpkg -l | grep 'rocm-dev ' | awk '{print $$3}' | cut -d '.' -f1-3)

<<<<<<< HEAD
.PHONY: all cuda rocm common cuda_cutlass cuda_bandwidthTest cuda_nccl_tests cuda_perftest rocm_perftest fio rocm_rccl_tests rocm_rocblas rocm_bandwidthTest gpcnet cuda_gpuburn cpu_stream cpu_hpl
=======
.PHONY: all cuda rocm common cuda_cutlass cuda_bandwidthTest cuda_nccl_tests cuda_perftest rocm_perftest fio rocm_rccl_tests rocm_rocblas rocm_bandwidthTest gpcnet cuda_gpuburn cpu_stream
>>>>>>> bbb86c4a

# Build all targets.
all: cuda rocm
cuda: common cuda_cutlass cuda_bandwidthTest cuda_nccl_tests cuda_perftest gpcnet cuda_gpuburn
rocm: common rocm_perftest rocm_rccl_tests rocm_rocblas rocm_bandwidthTest
<<<<<<< HEAD
common: cpu_hpl cpu_stream fio 
=======
common: fio cpu_stream
>>>>>>> bbb86c4a

# Create $(SB_MICRO_PATH)/bin and $(SB_MICRO_PATH)/lib, no error if existing, make parent directories as needed.
sb_micro_path:
	mkdir -p $(SB_MICRO_PATH)/bin
	mkdir -p $(SB_MICRO_PATH)/lib

# Build cutlass.
cuda_cutlass:
ifeq ($(shell echo $(CUDA_VER)">=11.8" | bc -l), 1)
	$(eval ARCHS := "70;75;80;86;90")
else
	$(eval ARCHS := "70;75;80;86")
endif
ifneq (,$(wildcard cutlass/CMakeLists.txt))
	cmake -DCMAKE_INSTALL_BINDIR=$(SB_MICRO_PATH)/bin -DCMAKE_INSTALL_LIBDIR=$(SB_MICRO_PATH)/lib -DCMAKE_BUILD_TYPE=Release \
		-DCUTLASS_NVCC_ARCHS=$(ARCHS) -DCUTLASS_ENABLE_EXAMPLES=OFF -DCUTLASS_ENABLE_TESTS=OFF -S ./cutlass -B ./cutlass/build
	cmake --build ./cutlass/build -j $(shell nproc --ignore=2) --target install
endif

# Build cuda-samples/Samples/bandwidthTest.
# cuda-samples is released together with CUDA, they have the exact same version. Like v10.0, v11.1 and so on.
# The version we use is the released tag of cuda-samples which is consistent with the cuda version in the environment or docker.
# The Makefile of bandwidthTest does not have 'install' target, so need to copy bin to $(SB_MICRO_PATH)/bin/ and create $(SB_MICRO_PATH)/bin/ if not existing.
cuda_bandwidthTest: sb_micro_path
ifeq ($(shell echo $(CUDA_VER)">=11.8" | bc -l), 1)
	$(eval TEST_PATH := "./cuda-samples/Samples/1_Utilities/bandwidthTest")
	$(eval ARCHS := "70 75 80 86 90")
else
	$(eval TEST_PATH := "./cuda-samples/Samples/bandwidthTest")
	$(eval ARCHS := "70 75 80 86")
endif
	if [ -d cuda-samples ]; then rm -rf cuda-samples; fi
	git clone -b v$(CUDA_VER) https://github.com/NVIDIA/cuda-samples.git
	cd ./$(TEST_PATH) && make clean && make TARGET_ARCH=x86_64 SMS=$(ARCHS)
	cp -v ./$(TEST_PATH)/bandwidthTest $(SB_MICRO_PATH)/bin/

# Build nccl-tests from commit 8274cb4 of default branch.
cuda_nccl_tests: sb_micro_path
ifneq (,$(wildcard nccl-tests/Makefile))
	cd ./nccl-tests && make MPI=1 MPI_HOME=$(MPI_HOME) -j
	cp -v ./nccl-tests/build/* $(SB_MICRO_PATH)/bin/
endif

# Build perftest.
# The version we use is the tag v4.5-0.2.
cuda_perftest:
ifneq (,$(wildcard perftest/autogen.sh))
	cd perftest && ./autogen.sh && ./configure CUDA_H_PATH=/usr/local/cuda/include/cuda.h --prefix=$(SB_MICRO_PATH) && make -j && make install
endif
rocm_perftest:
ifneq (,$(wildcard perftest/autogen.sh))
	cd perftest && ./autogen.sh && ./configure --enable-rocm --with-rocm=/opt/rocm --prefix=$(SB_MICRO_PATH) && make -j && make install
endif

# Build FIO from commit d83ac9 (fio-3.28 tag).
fio:
ifneq (,$(wildcard fio/Makefile))
	cd ./fio && ./configure --prefix=$(SB_MICRO_PATH) --disable-native && make -j && make install
endif

# Build rccl-tests from commit 2a18737 of default branch.
rocm_rccl_tests: sb_micro_path
ifneq (, $(wildcard rccl-tests/Makefile))
	cd ./rccl-tests && make MPI=1 MPI_HOME=$(MPI_HOME) HIP_HOME=$(HIP_HOME) RCCL_HOME=$(RCCL_HOME) -j
	cp -v ./rccl-tests/build/* $(SB_MICRO_PATH)/bin/
endif

# Build rocblas-bench.
# RocBLAS is released with rocm, like rocm-4.2.0 and so on.
# The version we use is the released tag which is consistent with the rocm version in the environment or docker.
# Since it takes several hours to build, avoid to build again if rocblas-bench exsists.
rocm_rocblas: sb_micro_path
ifeq (, $(wildcard $(SB_MICRO_PATH)/bin/rocblas-bench))
	if [ -d rocBLAS ]; then rm -rf rocBLAS; fi
	git clone -b ${ROCBLAS_BRANCH} https://github.com/ROCmSoftwarePlatform/rocBLAS.git ./rocBLAS
	cd ./rocBLAS && ./install.sh --dependencies --clients-only
	cp -v ./rocBLAS/build/release/clients/staging/rocblas-bench $(SB_MICRO_PATH)/bin/
endif

# Build hipBusBandwidth.
# HIP is released with rocm, like rocm-4.2.0 and so on.
# The version we use is the released tag which is consistent with the rocm version in the environment or docker.
rocm_bandwidthTest: sb_micro_path
	cp -r -v $(shell hipconfig -p)/samples/1_Utils/hipBusBandwidth ./
	cd ./hipBusBandwidth/ && mkdir -p build && cd build && cmake .. && make
	cp -v ./hipBusBandwidth/build/hipBusBandwidth $(SB_MICRO_PATH)/bin/

# Build GPCNET from commit c56fd9.
gpcnet: sb_micro_path
	bash -c "source ${HPCX_HOME}/hpcx-init.sh && hpcx_load && make CC=mpicc -C GPCNET all && hpcx_unload"
	cp -v ./GPCNET/network_test $(SB_MICRO_PATH)/bin/
	cp -v ./GPCNET/network_load_test $(SB_MICRO_PATH)/bin/

#Build GPU burn from main branch (only branch that exists)
cuda_gpuburn: sb_micro_path
ifneq (,$(wildcard gpu-burn/Makefile))
	cd ./gpu-burn && make
	cp -v ./gpu-burn/gpu_burn $(SB_MICRO_PATH)/bin/
	cp -v ./gpu-burn/compare.ptx $(SB_MICRO_PATH)/bin/
endif

<<<<<<< HEAD
cpu_hpl: sb_micro_path
ifneq (,$(wildcard hpl-tests/Makefile))
	cd ./hpl-tests && \
    wget https://netlib.org/benchmark/hpl/hpl-2.3.tar.gz && \
	tar xzf hpl-2.3.tar.gz && \
	cp Make.Linux_zen3 hpl-2.3 && \
	cp Make.Linux_zen4 hpl-2.3 && \
	make all
	cp -v ./hpl-tests/hpl-2.3/bin/Linux_zen3/xhpl $(SB_MICRO_PATH)/bin/xhpl_z3
	cp -v ./hpl-tests/hpl-2.3/bin/Linux_zen4/xhpl $(SB_MICRO_PATH)/bin/xhpl_z4
	cp -v ./hpl-tests/hpl_run.sh $(SB_MICRO_PATH)/bin/
	cp -v ./hpl-tests/bindmem.sh $(SB_MICRO_PATH)/bin/
	cp -v ./hpl-tests/template_hpl.dat $(SB_MICRO_PATH)/bin/
endif

cpu_stream: sb_micro_path
#Build stream from main branch (only branch that exists)
=======
#Build stream from main branch (only branch that exists)
cpu_stream: sb_micro_path
>>>>>>> bbb86c4a
ifneq (,$(wildcard stream-tests/Makefile))
	cd ./stream-tests && \
    wget https://www.cs.virginia.edu/stream/FTP/Code/stream.c && \
	make all
	cp -v ./stream-tests/stream*.exe $(SB_MICRO_PATH)/bin/
<<<<<<< HEAD
endif
=======
endif
>>>>>>> bbb86c4a
<|MERGE_RESOLUTION|>--- conflicted
+++ resolved
@@ -11,21 +11,13 @@
 CUDA_VER ?= $(shell nvcc --version | grep 'release' | awk '{print $$6}' | cut -c2- | cut -d '.' -f1-2)
 ROCBLAS_BRANCH ?= rocm-$(shell dpkg -l | grep 'rocm-dev ' | awk '{print $$3}' | cut -d '.' -f1-3)
 
-<<<<<<< HEAD
 .PHONY: all cuda rocm common cuda_cutlass cuda_bandwidthTest cuda_nccl_tests cuda_perftest rocm_perftest fio rocm_rccl_tests rocm_rocblas rocm_bandwidthTest gpcnet cuda_gpuburn cpu_stream cpu_hpl
-=======
-.PHONY: all cuda rocm common cuda_cutlass cuda_bandwidthTest cuda_nccl_tests cuda_perftest rocm_perftest fio rocm_rccl_tests rocm_rocblas rocm_bandwidthTest gpcnet cuda_gpuburn cpu_stream
->>>>>>> bbb86c4a
 
 # Build all targets.
 all: cuda rocm
 cuda: common cuda_cutlass cuda_bandwidthTest cuda_nccl_tests cuda_perftest gpcnet cuda_gpuburn
 rocm: common rocm_perftest rocm_rccl_tests rocm_rocblas rocm_bandwidthTest
-<<<<<<< HEAD
 common: cpu_hpl cpu_stream fio 
-=======
-common: fio cpu_stream
->>>>>>> bbb86c4a
 
 # Create $(SB_MICRO_PATH)/bin and $(SB_MICRO_PATH)/lib, no error if existing, make parent directories as needed.
 sb_micro_path:
@@ -119,7 +111,7 @@
 	cp -v ./GPCNET/network_test $(SB_MICRO_PATH)/bin/
 	cp -v ./GPCNET/network_load_test $(SB_MICRO_PATH)/bin/
 
-#Build GPU burn from main branch (only branch that exists)
+# Build GPU burn from main branch (only branch that exists)
 cuda_gpuburn: sb_micro_path
 ifneq (,$(wildcard gpu-burn/Makefile))
 	cd ./gpu-burn && make
@@ -127,7 +119,7 @@
 	cp -v ./gpu-burn/compare.ptx $(SB_MICRO_PATH)/bin/
 endif
 
-<<<<<<< HEAD
+# Build HPL from main branch 
 cpu_hpl: sb_micro_path
 ifneq (,$(wildcard hpl-tests/Makefile))
 	cd ./hpl-tests && \
@@ -143,19 +135,11 @@
 	cp -v ./hpl-tests/template_hpl.dat $(SB_MICRO_PATH)/bin/
 endif
 
+# Build STREAM 
 cpu_stream: sb_micro_path
-#Build stream from main branch (only branch that exists)
-=======
-#Build stream from main branch (only branch that exists)
-cpu_stream: sb_micro_path
->>>>>>> bbb86c4a
 ifneq (,$(wildcard stream-tests/Makefile))
 	cd ./stream-tests && \
     wget https://www.cs.virginia.edu/stream/FTP/Code/stream.c && \
 	make all
 	cp -v ./stream-tests/stream*.exe $(SB_MICRO_PATH)/bin/
-<<<<<<< HEAD
-endif
-=======
-endif
->>>>>>> bbb86c4a
+endif