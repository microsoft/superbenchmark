
# Copyright (c) Microsoft Corporation - All rights reserved
# Licensed under the MIT License


SB_MICRO_PATH ?= "/usr/local"
MPI_HOME_PATH ?= "/usr/local/mpi"

<<<<<<< HEAD
.PHONY: all cutlass bandwidthTest fio

# Build all targets.
all: cutlass bandwidthTest fio
=======
.PHONY: all cutlass bandwidthTest nccl_tests

# Build all targets.
all: cutlass bandwidthTest nccl_tests
>>>>>>> 8c8beb4b

# Create $(SB_MICRO_PATH)/bin and $(SB_MICRO_PATH)/lib, no error if existing, make parent directories as needed.
sb_micro_path:
	mkdir -p $(SB_MICRO_PATH)/bin
	mkdir -p $(SB_MICRO_PATH)/lib

# Build cutlass.
<<<<<<< HEAD
cutlass: sb_micro_path
=======
cutlass: 
>>>>>>> 8c8beb4b
ifneq (,$(wildcard cutlass/CMakeLists.txt))
	cmake -DCMAKE_INSTALL_BINDIR=$(SB_MICRO_PATH)/bin -DCMAKE_INSTALL_LIBDIR=$(SB_MICRO_PATH)/lib -DCMAKE_BUILD_TYPE=Release \
		-DCUTLASS_NVCC_ARCHS='70;80' -DCUTLASS_ENABLE_EXAMPLES=OFF -DCUTLASS_ENABLE_TESTS=OFF -S ./cutlass -B ./cutlass/build
	cmake --build ./cutlass/build -j 8 --target install
endif

# Build cuda-samples/Samples/bandwidthTest.
# cuda-samples is released together with CUDA, they have the exact same version. Like v10.0, v11.1 and so on.
# The version we use is the released tag of cuda-samples which is consistent with the cuda version in the environment or docker.
# The Makefile of bandwidthTest does not have 'install' target, so need to copy bin to $(SB_MICRO_PATH)/bin/ and create $(SB_MICRO_PATH)/bin/ if not existing.
bandwidthTest: sb_micro_path
	if [ -d cuda-samples ]; then rm -rf cuda-samples; fi
	git clone -b v$(shell nvcc --version | grep 'release' | awk '{print $$6}' | cut -c2- | cut -d '.' -f1-2) https://github.com/NVIDIA/cuda-samples.git ./cuda-samples
	cd ./cuda-samples/Samples/bandwidthTest && make clean && make TARGET_ARCH=x86_64 SMS="70 75 80 86"
	cp -v ./cuda-samples/Samples/bandwidthTest/bandwidthTest $(SB_MICRO_PATH)/bin/

<<<<<<< HEAD
# Build FIO (3.27).
fio: sb_micro_path
ifneq (,$(wildcard fio/Makefile))
	cd ./fio && ./configure --prefix=$(SB_MICRO_PATH) && make -j && make install
=======
# Build nccl-tests.
# The version we use is commit 44df0bf from master branch, since it didn't update release tag for long time.
nccl_tests: sb_micro_path
ifneq (,$(wildcard nccl-tests/Makefile))
	cd ./nccl-tests && make MPI=1 MPI_HOME=$(MPI_HOME_PATH) -j
	cp -v ./nccl-tests/build/* $(SB_MICRO_PATH)/bin/
>>>>>>> 8c8beb4b
endif<|MERGE_RESOLUTION|>--- conflicted
+++ resolved
@@ -6,17 +6,10 @@
 SB_MICRO_PATH ?= "/usr/local"
 MPI_HOME_PATH ?= "/usr/local/mpi"
 
-<<<<<<< HEAD
-.PHONY: all cutlass bandwidthTest fio
+.PHONY: all cutlass bandwidthTest nccl_tests fio
 
 # Build all targets.
-all: cutlass bandwidthTest fio
-=======
-.PHONY: all cutlass bandwidthTest nccl_tests
-
-# Build all targets.
-all: cutlass bandwidthTest nccl_tests
->>>>>>> 8c8beb4b
+all: cutlass bandwidthTest nccl_tests fio
 
 # Create $(SB_MICRO_PATH)/bin and $(SB_MICRO_PATH)/lib, no error if existing, make parent directories as needed.
 sb_micro_path:
@@ -24,11 +17,7 @@
 	mkdir -p $(SB_MICRO_PATH)/lib
 
 # Build cutlass.
-<<<<<<< HEAD
 cutlass: sb_micro_path
-=======
-cutlass: 
->>>>>>> 8c8beb4b
 ifneq (,$(wildcard cutlass/CMakeLists.txt))
 	cmake -DCMAKE_INSTALL_BINDIR=$(SB_MICRO_PATH)/bin -DCMAKE_INSTALL_LIBDIR=$(SB_MICRO_PATH)/lib -DCMAKE_BUILD_TYPE=Release \
 		-DCUTLASS_NVCC_ARCHS='70;80' -DCUTLASS_ENABLE_EXAMPLES=OFF -DCUTLASS_ENABLE_TESTS=OFF -S ./cutlass -B ./cutlass/build
@@ -45,17 +34,15 @@
 	cd ./cuda-samples/Samples/bandwidthTest && make clean && make TARGET_ARCH=x86_64 SMS="70 75 80 86"
 	cp -v ./cuda-samples/Samples/bandwidthTest/bandwidthTest $(SB_MICRO_PATH)/bin/
 
-<<<<<<< HEAD
-# Build FIO (3.27).
-fio: sb_micro_path
-ifneq (,$(wildcard fio/Makefile))
-	cd ./fio && ./configure --prefix=$(SB_MICRO_PATH) && make -j && make install
-=======
-# Build nccl-tests.
 # The version we use is commit 44df0bf from master branch, since it didn't update release tag for long time.
 nccl_tests: sb_micro_path
 ifneq (,$(wildcard nccl-tests/Makefile))
 	cd ./nccl-tests && make MPI=1 MPI_HOME=$(MPI_HOME_PATH) -j
 	cp -v ./nccl-tests/build/* $(SB_MICRO_PATH)/bin/
->>>>>>> 8c8beb4b
-endif+endif
+
+# Build FIO from commit 0313e9 (fio-3.27 tag).
+fio: sb_micro_path
+ifneq (,$(wildcard fio/Makefile))
+	cd ./fio && ./configure --prefix=$(SB_MICRO_PATH) && make -j && make install
+# Build nccl-tests.