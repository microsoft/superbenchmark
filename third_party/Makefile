# Copyright (c) Microsoft Corporation - All rights reserved
# Licensed under the MIT License


SB_MICRO_PATH ?= /usr/local
MPI_HOME ?= /usr/local/mpi
HIP_HOME ?= /opt/rocm/hip
RCCL_HOME ?= /opt/rocm/rccl
ROCM_PATH ?= /opt/rocm

CUDA_VER ?= $(shell nvcc --version | grep 'release' | awk '{print $$6}' | cut -c2- | cut -d '.' -f1-2)
ROCBLAS_BRANCH ?= rocm-$(shell dpkg -l | grep 'rocm-dev ' | awk '{print $$3}' | cut -d '.' -f1-3)
HIPBLASLT_BRANCH ?= rocm-$(shell dpkg -l | grep 'rocm-dev ' | awk '{print $$3}' | cut -d '.' -f1-3)
ROCM_VER ?= $(shell hipconfig -R | grep -oP '\d+\.\d+\.\d+' || echo "0.0.0")

NUM_MAKE_JOBS ?= $(shell nproc --ignore=2)

.PHONY: all cuda_with_msccl cuda rocm common cuda_cutlass cuda_bandwidthTest cuda_nccl_tests cuda_perftest cuda_msccl rocm_perftest fio rocm_rccl_tests rocm_rocblas rocm_bandwidthTest gpcnet cuda_gpuburn cpu_stream cpu_hpl directx_amf_encoding_latency directx_amd rocm_hipblaslt megatron_lm megatron_deepspeed apex_rocm nvbandwidth rocm_megatron_lm

# Build targets.
all: cuda rocm
# msccl: api change in cudaStreamUpdateCaptureDependencies
cuda_with_msccl: cuda cuda_msccl
cuda: common cuda_cutlass cuda_bandwidthTest cuda_nccl_tests cuda_perftest gpcnet cuda_gpuburn megatron_lm megatron_deepspeed nvbandwidth
rocm: common rocm_perftest rocm_rccl_tests rocm_rocblas rocm_bandwidthTest rocm_hipblaslt megatron_deepspeed apex_rocm rocm_megatron_lm
cpu: common cpu_perftest
common: fio cpu_stream

# non aarch64 specific targets
ifneq ($(shell uname -m), aarch64)
common: cpu_hpl
directx_amd: directx_amf_encoding_latency
endif

# Create $(SB_MICRO_PATH)/bin and $(SB_MICRO_PATH)/lib, no error if existing, make parent directories as needed.
sb_micro_path:
	mkdir -p $(SB_MICRO_PATH)/bin
	mkdir -p $(SB_MICRO_PATH)/lib

# Build cutlass.
# for cuda 12.9 and later Build from commit v3.9 (3.9 release commit) for blackwell support
cuda_cutlass:
ifeq ($(shell echo $(CUDA_VER)">=12.9" | bc -l), 1)
	$(eval ARCHS := "100;103")
	if [ -d cutlass ]; then rm -rf cutlass; fi
	git clone --branch v4.1.0 --depth 1 https://github.com/NVIDIA/cutlass.git && cd cutlass
else ifeq ($(shell echo $(CUDA_VER)">=12.8" | bc -l), 1)
	$(eval ARCHS := "90;100")
	if [ -d cutlass ]; then rm -rf cutlass; fi
	git clone --branch v3.9.2 --depth 1 https://github.com/NVIDIA/cutlass.git && cd cutlass
else ifeq ($(shell echo $(CUDA_VER)">=11.8" | bc -l), 1)
	$(eval ARCHS := "70;75;80;86;89;90")
else
	$(eval ARCHS := "70;75;80;86")
endif

ifneq (,$(wildcard cutlass/CMakeLists.txt))
	cmake -DCMAKE_INSTALL_BINDIR=$(SB_MICRO_PATH)/bin \
		-DCMAKE_INSTALL_LIBDIR=$(SB_MICRO_PATH)/lib \
		-DCMAKE_BUILD_TYPE=Release \
		-DCUTLASS_NVCC_ARCHS=$(ARCHS) \
		-DCUTLASS_ENABLE_EXAMPLES=OFF \
		-DCUTLASS_ENABLE_TESTS=OFF \
		-S ./cutlass \
		-B ./cutlass/build \
		-DCUTLASS_LIBRARY_KERNELS="cutlass_simt_dgemm_128x128_8x2_*,\
cutlass_simt_sgemm_128x128_8x2_*,\
cutlass_simt_hgemm_256x128_8x2_*,\
cutlass_tensorop_h884gemm_256x128_32x2_*,\
cutlass_tensorop_d884gemm_128x128_16x3_*,\
cutlass_tensorop_tf32_s1688gemm_tf32_256x128_16x3_*,\
cutlass_tensorop_bf16_s16816gemm_bf16_256x128_32x3_*,\
cutlass_tensorop_h16816gemm_256x128_32x3_*,\
cutlass_tensorop_s8_i16832gemm_s8_256x128_64x3_*,\
cutlass_tensorop_s4_i16864gemm_s4_256x128_128x3_*"
	cmake --build ./cutlass/build -j $(shell nproc --ignore=2) --target install
	rm -rf ./cutlass/build
endif

# Build cuda-samples/Samples/bandwidthTest.
# cuda-samples is released together with CUDA, they have the exact same version. Like v10.0, v11.1 and so on.
# The version we use is the released tag of cuda-samples which is consistent with the cuda version in the environment or docker.
# The Makefile of bandwidthTest does not have 'install' target, so need to copy bin to $(SB_MICRO_PATH)/bin/ and create $(SB_MICRO_PATH)/bin/ if not existing.
# The bandwidthTest sample was out-of-date and has been removed as of the CUDA Samples 12.9 release (see the change log). For up-to-date bandwidth measurements, refer instead to the NVBandwith utility.
cuda_bandwidthTest: sb_micro_path
	if [ -d cuda-samples ]; then rm -rf cuda-samples; fi
	git clone --depth 1 -b v$(CUDA_VER) https://github.com/NVIDIA/cuda-samples.git
ifeq ($(shell echo $(CUDA_VER)">=12.9" | bc -l), 1)
	@echo "Skip cuda-samples build for CUDA>=12.9"
else ifeq ($(shell echo $(CUDA_VER)">=12.8" | bc -l), 1)
	$(eval TEST_PATH := "./cuda-samples/Samples/1_Utilities/bandwidthTest")
	cd ./$(TEST_PATH) && mkdir build && cd build && cmake .. && make
	cp -v ./$(TEST_PATH)/build/bandwidthTest $(SB_MICRO_PATH)/bin/
else ifeq ($(shell echo $(CUDA_VER)">=11.8" | bc -l), 1)
	$(eval TEST_PATH := "./cuda-samples/Samples/1_Utilities/bandwidthTest")
	$(eval ARCHS := "70 75 80 86 90")
	cd ./$(TEST_PATH) && make clean && make SMS=$(ARCHS)
	cp -v ./$(TEST_PATH)/bandwidthTest $(SB_MICRO_PATH)/bin/
else
	$(eval TEST_PATH := "./cuda-samples/Samples/bandwidthTest")
	$(eval ARCHS := "70 75 80 86")
	cd ./$(TEST_PATH) && make clean && make SMS=$(ARCHS)
	cp -v ./$(TEST_PATH)/bandwidthTest $(SB_MICRO_PATH)/bin/
endif

# Build nccl-tests.
# The version we use is the tag v2.13.13
cuda_nccl_tests: sb_micro_path
ifneq (,$(wildcard nccl-tests/Makefile))
	cd ./nccl-tests && make MPI=1 MPI_HOME=$(MPI_HOME) -j
	cp -v -r ./nccl-tests/build/* $(SB_MICRO_PATH)/bin/
endif

# Build perftest.
# The commit we use is 4bee61f80d9e268fc97eaf40be00409e91d3a19e.
cuda_perftest:
ifneq (,$(wildcard perftest/autogen.sh))
	cd perftest && ./autogen.sh && ./configure CUDA_H_PATH=/usr/local/cuda/include/cuda.h --prefix=$(SB_MICRO_PATH) && make -j && make install
endif
rocm_perftest:
ifneq (,$(wildcard perftest/autogen.sh))
	cd perftest && ./autogen.sh && ./configure --enable-rocm --with-rocm=/opt/rocm --prefix=$(SB_MICRO_PATH) && make -j && make install
endif
cpu_perftest:
ifneq (,$(wildcard perftest/autogen.sh))
	cd perftest && ./autogen.sh && ./configure --prefix=$(SB_MICRO_PATH) && make -j && make install
endif

# Build FIO from commit d83ac9 (fio-3.28 tag).
fio:
ifneq (,$(wildcard fio/Makefile))
	cd ./fio && ./configure --prefix=$(SB_MICRO_PATH) --disable-native && make -j && make install
endif

# Build rccl-tests from commit 46375b1 of default branch.
rocm_rccl_tests: sb_micro_path
ifneq (, $(wildcard rccl-tests/Makefile))
	cd ./rccl-tests && make MPI=1 MPI_HOME=$(MPI_HOME) -j
	cp -v -r ./rccl-tests/build/* $(SB_MICRO_PATH)/bin/
endif

# Build rocblas-bench.
# RocBLAS is released with rocm, like rocm-4.2.0 and so on.
# The version we use is the released tag which is consistent with the rocm version in the environment or docker.
# Since it takes several hours to build, avoid to build again if rocblas-bench exsists.
rocm_rocblas: sb_micro_path
	@if [ ! -e $(SB_MICRO_PATH)/bin/rocblas-bench ] && [ -z `which rocblas-bench` ]; then \
		if [ -d rocBLAS ]; then rm -rf rocBLAS; fi; \
		git clone -b ${ROCBLAS_BRANCH} https://github.com/ROCmSoftwarePlatform/rocBLAS.git ./rocBLAS; \
		sed -i 's|#include "gemm.hpp"|#include "Tensile/gemm.hpp"|' rocBLAS/clients/benchmarks/../../library/src/blas3/rocblas_trtri.hpp; \
		cd ./rocBLAS && ./install.sh --dependencies --clients-only; \
		cp -v $(SB_MICRO_PATH)/third_party/rocBLAS/build/release/clients/staging/rocblas-bench $(SB_MICRO_PATH)/bin/; \
	fi

# Build hipblaslt-bench.
# hipBLASLt is released with rocm, like rocm-4.2.0 and so on.
# The version we use is the released tag which is consistent with the rocm version in the environment or docker.
# Since it takes several hours to build, avoid to build again if hipblaslt-bench exsists.
rocm_hipblaslt: sb_micro_path
	@if [ ! -e $(SB_MICRO_PATH)/bin/hipblaslt-bench ] && [ -z `which hipblaslt-bench` ]; then \
		if [ -d hipBLASLt ]; then rm -rf hipBLASLt; fi; \
		git clone -b ${HIPBLASLT_BRANCH} https://github.com/ROCmSoftwarePlatform/hipBLASLt.git ./hipBLASLt; \
		cd ./hipBLASLt && ./install.sh -dc; \
		cp -v $(SB_MICRO_PATH)/third_party/hipBLASLt/build/release/clients/staging/hipblaslt-bench $(SB_MICRO_PATH)/bin/;  \
	fi

# Build hipBusBandwidth.
# HIP is released with rocm, like rocm-4.2.0 and so on.
# The version we use is the released tag which is consistent with the rocm version in the environment or docker.
rocm_bandwidthTest: sb_micro_path
	git clone -b ${ROCM_VER} https://github.com/ROCm-Developer-Tools/HIP.git
	cd ./HIP/samples/1_Utils/hipBusBandwidth/ && mkdir -p build && cd build && cmake .. && make
	cp -v ./HIP/samples/1_Utils/hipBusBandwidth/build/hipBusBandwidth $(SB_MICRO_PATH)/bin/

# Build GPCNET from commit c56fd9.
gpcnet: sb_micro_path
	make CC=mpicc -C GPCNET all
	cp -v ./GPCNET/network_test $(SB_MICRO_PATH)/bin/
	cp -v ./GPCNET/network_load_test $(SB_MICRO_PATH)/bin/

# Build GPU burn from main branch (only branch that exists)
cuda_gpuburn: sb_micro_path
ifneq (,$(wildcard gpu-burn/Makefile))
	cd ./gpu-burn && make
	cp -v ./gpu-burn/gpu_burn $(SB_MICRO_PATH)/bin/
	cp -v ./gpu-burn/compare.ptx $(SB_MICRO_PATH)/bin/
endif

# Build HPL from main branch
cpu_hpl: sb_micro_path
ifneq (,$(wildcard hpl-tests/Makefile))
	cd ./hpl-tests && \
    wget https://netlib.org/benchmark/hpl/hpl-2.3.tar.gz && \
	tar xzf hpl-2.3.tar.gz && \
	cp Make.Linux_zen3 hpl-2.3 && \
	cp Make.Linux_zen4 hpl-2.3 && \
	make all
	cp -v ./hpl-tests/hpl-2.3/bin/Linux_zen3/xhpl $(SB_MICRO_PATH)/bin/xhpl_z3
	cp -v ./hpl-tests/hpl-2.3/bin/Linux_zen4/xhpl $(SB_MICRO_PATH)/bin/xhpl_z4
	cp -v ./hpl-tests/hpl_run.sh $(SB_MICRO_PATH)/bin/
	cp -v ./hpl-tests/bindmem.sh $(SB_MICRO_PATH)/bin/
	cp -v ./hpl-tests/template_hpl.dat $(SB_MICRO_PATH)/bin/
endif

# Build STREAM
cpu_stream: sb_micro_path
ifneq (,$(wildcard stream-tests/Makefile))
	cd ./stream-tests && \
    wget https://www.cs.virginia.edu/stream/FTP/Code/stream.c && \
	make all
	cp -v ./stream-tests/stream* $(SB_MICRO_PATH)/bin/
endif

# Build AMD Encoder Latency Test
directx_amf_encoding_latency:
	@if not exist "AMF" (git clone -b v1.4.29 https://github.com/GPUOpen-LibrariesAndSDKs/AMF.git)
	@if exist "AMF\amf\public\samples\CPPSamples_vs2019.sln" ( \
		curl -L -o vs_buildtools.exe https://aka.ms/vs/16/release/vs_buildtools.exe && echo "Downloaded vs_buildtools.exe" && \
		start /wait vs_buildtools.exe --quiet --wait --norestart --nocache --installPath C:/temp/BuildTools --add Microsoft.VisualStudio.Workload.VCTools --add Microsoft.VisualStudio.Component.VC.ATLMFC --includeRecommended  && echo "Installed VS Build Tools" && \
		del vs_buildtools.exe && echo "Deleted vs_buildtools.exe" && \
		"C:\temp\BuildTools\MSBuild\Current\Bin\MSBuild.exe" "AMF\amf\public\samples\CPPSamples_vs2019.sln" /t:EncoderLatency /p:Platform=x64 /p:Configuration=Release /p:OutDir="%SB_MICRO_PATH%\bin" \
	)

# Install requirements for Megatron-LM
megatron_lm:
	cd Megatron && \
	apt install -y python3-mpi4py && \
	python -m pip install --no-cache-dir -r requirements.txt

# Install requirements for Megatron-DeepSpeed
megatron_deepspeed:
	cd Megatron && \
	apt install -y python3-mpi4py && \
	python -m pip install --no-cache-dir -r requirements.txt && \
	python -m pip install DeepSpeed

rocm_megatron_lm:
	cd Megatron && mkdir -p rocm && cd rocm && \
	if [ ! -d "Megatron-LM" ]; then \
		git clone -b rocm_dev https://github.com/ROCm/Megatron-LM.git ; \
	fi
	cp Megatron/rocm/Megatron-LM/examples/deepseek_v2/pretrain_deepseek.py Megatron/rocm/Megatron-LM/
	git clone https://github.com/caaatch22/grouped_gemm.git &&\
    	cd grouped_gemm &&\
    	git checkout 8a9b438 &&\
    	git submodule update --init --recursive &&\
    	pip install .

# Instal apex of ROCm due to dependency of Megatron
apex_rocm:
	$(eval TORCH_VERSION ?= $(shell python -c "import torch; print(torch.__version__)"))
	$(eval TORCH_MAJOR_VERSION ?= $(word 1,$(subst ., ,$(TORCH_VERSION))))
	$(eval TORCH_MINOR_VERSION ?= $(word 2,$(subst ., ,$(TORCH_VERSION))))
	if [ ! -d "apex" ]; then \
		git clone https://github.com/ROCmSoftwarePlatform/apex.git ; \
	fi
	cd apex && \
	if [ "$$(expr $(TORCH_MAJOR_VERSION) \> 2)" -eq 1 ] && [ "$$(expr $(TORCH_MINOR_VERSION) \> 1)" -eq 1 ]; then \
		git checkout master ; \
	elif [ "$$(expr $(TORCH_MAJOR_VERSION) == 2)" -eq 1 ] && [ "$$(expr $(TORCH_MINOR_VERSION) == 1)" -eq 1 ]; then \
		git checkout release/1.1.0 ; \
	elif [ "$$(expr $(TORCH_MAJOR_VERSION) == 2)" -eq 1 ] && [ "$$(expr $(TORCH_MINOR_VERSION) == 0)" -eq 1 ]; then \
		git checkout release/1.0.0 ; \
	elif [ "$$(expr $(TORCH_MAJOR_VERSION) == 1)" -eq 1 ]; then \
	    git checkout release/1.0.0 ; \
	fi
	pip install -v --disable-pip-version-check --no-build-isolation --config-settings "--build-option=--cpp_ext" --config-settings "--build-option=--cuda_ext" ./apex

# Build MSCCL for CUDA
cuda_msccl: sb_micro_path
ifeq ($(shell echo $(CUDA_VER)">=12.9" | bc -l), 1)
<<<<<<< HEAD
=======
	$(eval ARCHS := 100 103)
	if [ -d msccl ]; then rm -rf msccl; fi; \
	git clone --single-branch --branch main https://github.com/Azure/msccl.git \
	&& git -C msccl checkout 87048bd && git -C msccl submodule update --recursive --init
else ifeq ($(shell echo $(CUDA_VER)">=12.8" | bc -l), 1)
>>>>>>> 60189dd6
    # Get commit 87048bd from msscl to support updated nccl and sm_100
	$(eval ARCHS := 100 103)
	if [ -d msccl ]; then rm -rf msccl; fi; \
	git clone --single-branch --branch main https://github.com/Azure/msccl.git \
	&& git -C msccl checkout 87048bd && git -C msccl submodule update --recursive --init
else ifeq ($(shell echo $(CUDA_VER)">=12.8" | bc -l), 1)
	# Get commit 87048bd from msscl to support updated nccl and sm_100
	$(eval ARCHS := 75 80 86 89 90 100)
	if [ -d msccl ]; then rm -rf msccl; fi; \
	git clone --single-branch --branch main https://github.com/Azure/msccl.git \
	&& git -C msccl checkout 87048bd && git -C msccl submodule update --recursive --init
else ifeq ($(shell echo $(CUDA_VER)">=11.8" | bc -l), 1)
	$(eval ARCHS := 70 75 80 86 89 90)
else
	$(eval ARCHS := 70 75 80 86")
endif
	$(eval NVCC_GENCODE := "$(foreach arch, $(ARCHS), $(NVCC_GENCODE) -gencode=arch=compute_$(arch),code=sm_$(arch))")
ifneq (,$(wildcard msccl/executor/msccl-executor-nccl/Makefile))
	cd ./msccl/executor/msccl-executor-nccl && \
	make -j ${NUM_MAKE_JOBS} src.build NVCC_GENCODE=$(NVCC_GENCODE) && \
	cd ../../..
	mkdir -p $(SB_MICRO_PATH)/lib/msccl-executor-nccl && \
	cp -r -v ./msccl/executor/msccl-executor-nccl/build/* $(SB_MICRO_PATH)/lib/msccl-executor-nccl/
endif
ifneq (,$(wildcard msccl/scheduler/msccl-scheduler/Makefile))
	cd ./msccl/scheduler/msccl-scheduler && \
	CXX=nvcc BIN_HOME=$(SB_MICRO_PATH)/lib/msccl-executor-nccl SRC_HOME=../../../msccl/executor/msccl-executor-nccl make -j ${NUM_MAKE_JOBS} && \
	cd ../../..
	mkdir -p $(SB_MICRO_PATH)/lib/msccl-scheduler && \
	cp -r -v ./msccl/scheduler/msccl-scheduler/build/* $(SB_MICRO_PATH)/lib/msccl-scheduler/
endif
ifneq (,$(wildcard msccl/tests/msccl-tests-nccl/Makefile))
	cd ./msccl/tests/msccl-tests-nccl && \
	make MPI=1 MPI_HOME=$(MPI_HOME) NCCL_HOME=$(SB_MICRO_PATH)/lib/msccl-executor-nccl NVCC_GENCODE=$(NVCC_GENCODE) -j ${NUM_MAKE_JOBS} && cd ../../..
	mkdir -p $(SB_MICRO_PATH)/bin/msccl-tests-nccl && \
	cp -r -v ./msccl/tests/msccl-tests-nccl/build/* $(SB_MICRO_PATH)/bin/msccl-tests-nccl/
endif

# Build nvbandwidth.
nvbandwidth: sb_micro_path
	cd ./nvbandwidth && git apply ../nvbandwidth.patch && cp ../nvbandwidth_testcases_patched.h ./testcases_patched.h && cmake . && make && cd ..
	cp -v ./nvbandwidth/nvbandwidth $(SB_MICRO_PATH)/bin<|MERGE_RESOLUTION|>--- conflicted
+++ resolved
@@ -269,14 +269,6 @@
 # Build MSCCL for CUDA
 cuda_msccl: sb_micro_path
 ifeq ($(shell echo $(CUDA_VER)">=12.9" | bc -l), 1)
-<<<<<<< HEAD
-=======
-	$(eval ARCHS := 100 103)
-	if [ -d msccl ]; then rm -rf msccl; fi; \
-	git clone --single-branch --branch main https://github.com/Azure/msccl.git \
-	&& git -C msccl checkout 87048bd && git -C msccl submodule update --recursive --init
-else ifeq ($(shell echo $(CUDA_VER)">=12.8" | bc -l), 1)
->>>>>>> 60189dd6
     # Get commit 87048bd from msscl to support updated nccl and sm_100
 	$(eval ARCHS := 100 103)
 	if [ -d msccl ]; then rm -rf msccl; fi; \
