--- conflicted
+++ resolved
@@ -133,12 +133,7 @@
     packages=find_packages(exclude=['tests']),
     python_requires='>=3.6, <4',
     install_requires=[
-<<<<<<< HEAD
         'colorlog>=4.7.2',
-        'hydra-colorlog>=1.0.0',
-        'hydra-core>=1.0.4',
-=======
->>>>>>> 91b44bc5
         'knack>=0.7.2',
         'omegaconf>=2.0.6',
     ],
