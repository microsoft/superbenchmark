# Copyright (c) Microsoft Corporation.
# Licensed under the MIT License.

"""The setuptools based setup module.

Reference:
    https://packaging.python.org/guides/distributing-packages-using-setuptools/
"""

import os
import sys
import pathlib
from typing import List, Tuple, ClassVar

from setuptools import setup, find_packages, Command

import superbench

print(f'Python {sys.version_info.major}.{sys.version_info.minor} detected.')
if sys.version_info[:2] < (3, 11):
    import pkg_resources
    try:
        pkg_resources.require(['pip>=18', 'setuptools>=45, <66'])
    except (pkg_resources.VersionConflict, pkg_resources.DistributionNotFound):
        print(
            '\033[93mTry update pip/setuptools versions, for example, '
            'python3 -m pip install --upgrade pip wheel setuptools==65.7\033[0m'
        )
        raise

here = pathlib.Path(__file__).parent.resolve()
long_description = (here / 'README.md').read_text(encoding='utf-8')


class Formatter(Command):
    """Cmdclass for `python setup.py format`.

    Args:
        Command (distutils.cmd.Command):
            Abstract base class for defining command classes.
    """

    description = 'format the code using yapf'
    user_options: ClassVar[List[Tuple[str, str, str]]] = []

    def initialize_options(self):
        """Set default values for options that this command supports."""
        pass

    def finalize_options(self):
        """Set final values for options that this command supports."""
        pass

    def run(self):
        """Format the code using yapf."""
        if sys.version_info[:2] >= (3, 12):
            # TODO: Remove this block when yapf is compatible with Python 3.12+.
            print('Disable yapf for Python 3.12+ due to the compatibility issue.')
        else:
            errno = os.system('python3 -m yapf --in-place --recursive --exclude .git --exclude .eggs .')
            sys.exit(0 if errno == 0 else 1)


class Linter(Command):
    """Cmdclass for `python setup.py lint`.

    Args:
        Command (distutils.cmd.Command):
            Abstract base class for defining command classes.
    """

    description = 'lint the code using flake8'
    user_options: ClassVar[List[Tuple[str, str, str]]] = []

    def initialize_options(self):
        """Set default values for options that this command supports."""
        pass

    def finalize_options(self):
        """Set final values for options that this command supports."""
        pass

    def run(self):
        """Lint the code with yapf, mypy, and flake8."""
        if sys.version_info[:2] >= (3, 12):
            # TODO: Remove this block when yapf is compatible with Python 3.12+.
            print('Disable lint for Python 3.12+ due to the compatibility issue.')
        errno = os.system(
            ' && '.join(
                [
                    'python3 -m yapf --diff --recursive --exclude .git --exclude .eggs .' if sys.version_info[:2] <
                    (3, 12) else ':',
                    'python3 -m mypy .',
                    'python3 -m flake8',
                ]
            )
        )
        sys.exit(0 if errno == 0 else 1)


class Tester(Command):
    """Cmdclass for `python setup.py test`.

    Args:
        Command (distutils.cmd.Command):
            Abstract base class for defining command classes.
    """

    description = 'test the code using pytest'
    user_options: ClassVar[List[Tuple[str, str, str]]] = []

    def initialize_options(self):
        """Set default values for options that this command supports."""
        pass

    def finalize_options(self):
        """Set final values for options that this command supports."""
        pass

    def run(self):
        """Run pytest."""
        errno = os.system('python3 -m pytest -v --cov=superbench --cov-report=xml --cov-report=term-missing tests/')
        sys.exit(0 if errno == 0 else 1)


setup(
    name='superbench',
    version=superbench.__version__,
    description='Provide hardware and software benchmarks for AI systems.',
    long_description=long_description,
    long_description_content_type='text/markdown',
    url='https://github.com/microsoft/superbenchmark',
    author=superbench.__author__,
    author_email='superbench@microsoft.com',
    license='MIT',
    classifiers=[
        'Development Status :: 2 - Pre-Alpha',
        'Environment :: GPU',
        'Intended Audience :: System Administrators',
        'License :: OSI Approved :: MIT License',
        'Operating System :: POSIX',
        'Programming Language :: Python :: 3',
        'Programming Language :: Python :: 3 :: Only',
        'Programming Language :: Python :: 3.7',
        'Programming Language :: Python :: 3.8',
        'Programming Language :: Python :: 3.9',
        'Programming Language :: Python :: 3.10',
        'Programming Language :: Python :: 3.11',
        'Programming Language :: Python :: 3.12',
        'Programming Language :: Python :: 3.13',
        'Topic :: System :: Benchmark',
        'Topic :: System :: Clustering',
        'Topic :: System :: Hardware',
    ],
    keywords='benchmark, AI systems',
    packages=find_packages(exclude=['tests']),
    python_requires='>=3.7, <4',
    use_scm_version={
        'local_scheme': 'node-and-date',
        'version_scheme': lambda _: superbench.__version__,
        'fallback_version': f'{superbench.__version__}+unknown',
    },
    setup_requires=[
        'setuptools_scm',
    ],
    install_requires=[
        'ansible;os_name=="posix" and python_version>"3.10"',
        'ansible_base>=2.10.9;os_name=="posix" and python_version<="3.10"',
        'ansible_runner>=2.0.0rc1, <2.3.2;python_version<="3.10"',
        'ansible_runner;python_version>"3.10"',
        'colorlog>=6.7.0',
        'importlib_metadata',
        'jinja2>=2.10.1',
        'joblib>=1.0.1',
        'jsonlines>=2.0.0',
        'knack>=0.7.2',
        'markdown>=3.3.0',
        'matplotlib>=3.0.0',
        'natsort>=7.1.1',
        'networkx>=2.5',
        'numpy>=1.19.2',
        'omegaconf==2.3.0',
        'openpyxl>=3.0.7',
        'packaging>=21.0',
        'pandas>=1.1.5',
        'protobuf',
        'pssh @ git+https://github.com/lilydjwg/pssh.git@v2.3.4',
        'pyyaml>=5.3',
        'requests>=2.27.1',
        'seaborn>=0.11.2',
        'tcping>=0.1.1rc1',
        'urllib3>=1.26.9',
        'xlrd>=2.0.1',
        'xlsxwriter>=1.3.8',
        'xmltodict>=0.12.0',
        'types-requests',
    ],
    extras_require=(
        lambda x: {
            **x,
            'develop': x['dev'] + x['test'],
            'cpuworker': x['torch'],
            'amdworker': x['torch'] + x['amd'],
            'nvworker': x['torch'] + x['ort'] + x['nvidia'],
        }
    )(
        {
            'dev': ['pre-commit>=2.10.0'],
            'test': [
                'flake8-docstrings>=1.5.0',
                'flake8-quotes>=3.2.0',
                'flake8>=3.8.4',
                'mypy>=0.800',
                'pydocstyle>=5.1.1',
                'pytest-cov>=2.11.1',
                'pytest-subtests>=0.4.0',
                'pytest>=6.2.2, <=7.4.4',
                'types-markdown',
                'types-setuptools',
                'types-pyyaml',
                'typing-extensions>=3.10',
                'urllib3<2.0',
                'vcrpy>=4.1.1',
                'yapf==0.31.0',
            ],
            'torch': [
<<<<<<< HEAD
                'safetensors==0.4.5',
                'tokenizers>=0.20.3',
                'torch>=1.7.0a0',
                'torchvision>=0.8.0a0',
                'transformers>=4.48.1',
=======
                'safetensors==0.4.5; python_version<"3.12"',
                'safetensors>=0.5.3; python_version>="3.12"',
                'tokenizers<=0.20.3; python_version<"3.12"',
                'tokenizers<0.22; python_version>="3.12"',
                'torch>=1.7.0a0',
                'torchvision>=0.8.0a0',
                'transformers>=4.28.0; python_version<"3.12"',
                'transformers==4.52.4; python_version>="3.12"',
>>>>>>> a56356d8
            ],
            'ort': [
                'onnx>=1.10.2',
                'onnxruntime-gpu==1.12.0; python_version<"3.10" and platform_machine == "x86_64"',
                'onnxruntime-gpu; python_version>="3.10" and platform_machine == "x86_64"',
            ],
            'nvidia': ['py3nvml>=0.2.6'],
            'amd': ['amdsmi'],
        }
    ),
    include_package_data=True,
    entry_points={
        'console_scripts': [
            'sb = superbench.cli.sb:main',
        ],
    },
    cmdclass={
        'format': Formatter,
        'lint': Linter,
        'test': Tester,
    },
    project_urls={
        'Source': 'https://github.com/microsoft/superbenchmark',
        'Tracker': 'https://github.com/microsoft/superbenchmark/issues',
    },
)<|MERGE_RESOLUTION|>--- conflicted
+++ resolved
@@ -224,13 +224,6 @@
                 'yapf==0.31.0',
             ],
             'torch': [
-<<<<<<< HEAD
-                'safetensors==0.4.5',
-                'tokenizers>=0.20.3',
-                'torch>=1.7.0a0',
-                'torchvision>=0.8.0a0',
-                'transformers>=4.48.1',
-=======
                 'safetensors==0.4.5; python_version<"3.12"',
                 'safetensors>=0.5.3; python_version>="3.12"',
                 'tokenizers<=0.20.3; python_version<"3.12"',
@@ -239,7 +232,6 @@
                 'torchvision>=0.8.0a0',
                 'transformers>=4.28.0; python_version<"3.12"',
                 'transformers==4.52.4; python_version>="3.12"',
->>>>>>> a56356d8
             ],
             'ort': [
                 'onnx>=1.10.2',
