--- conflicted
+++ resolved
@@ -2,7 +2,6 @@
 # Licensed under the MIT License.
 
 """Utilities for traffic pattern config."""
-import os
 import re
 from pathlib import Path
 
@@ -27,13 +26,6 @@
     return config
 
 
-<<<<<<< HEAD
-def gen_k_batch_config(n, scale):
-    """Generate VM groups config with specified batch scale.
-
-    Args:
-        k (int): the scale of batch.
-=======
 def gen_pair_wise_config(n):
     """Generate pair-wised VM pairs config.
 
@@ -46,30 +38,12 @@
     Then, all the participants except the beginning shift left one position, and repeat the previous step.
 
     Args:
->>>>>>> 7838b6b1
         n (int): the number of participants.
 
     Returns:
         config (list): the generated config list, each item in the list is a str like "0,1;2,3".
     """
     config = []
-<<<<<<< HEAD
-    if scale is None:
-        logger.warning('scale is not specified')
-        return config
-    if scale <= 0 or n <= 0:
-        logger.warning('scale or n is not positive')
-        return config
-    if scale > n:
-        logger.warning('scale large than n')
-        return config
-
-    group = []
-    rem = n % scale
-    for i in range(0, n - rem, scale):
-        group.append(','.join(map(str, list(range(i, i + scale)))))
-    config = [';'.join(group)]
-=======
     if n <= 0:
         logger.warning('n is not positive')
         return config
@@ -88,7 +62,35 @@
         config.append(row)
         robin = candidates[2:] + candidates[1:2]
         candidates = non_moving + robin
->>>>>>> 7838b6b1
+    return config
+
+
+def gen_k_batch_config(n, batch):
+    """Generate VM groups config with specified batch scale.
+
+    Args:
+        n (int): the number of participants.
+        batch (int): the scale of batch.
+
+    Returns:
+        config (list): the generated config list, each item in the list is a str like "0,1;2,3".
+    """
+    config = []
+    if batch is None:
+        logger.warning('scale is not specified')
+        return config
+    if batch <= 0 or n <= 0:
+        logger.warning('scale or n is not positive')
+        return config
+    if batch > n:
+        logger.warning('scale large than n')
+        return config
+
+    group = []
+    rem = n % batch
+    for i in range(0, n - rem, batch):
+        group.append(','.join(map(str, list(range(i, i + batch)))))
+    config = [';'.join(group)]
     return config
 
 
@@ -115,7 +117,6 @@
     return host_groups
 
 
-<<<<<<< HEAD
 def gen_ibstat(ansible_config, ibstat_path):    # pragma: no cover
     """Generate the ibstat file in specified path.
 
@@ -134,12 +135,13 @@
 
     # callback function to collect and parse ibstat
     def _ibstat_parser(artifact_dir):
-        raw_outputs = open(os.path.join(artifact_dir, 'stdout'), 'r')
-        for raw_output in raw_outputs:
-            output = stdout_regex.sub('', raw_output).strip()
-            if ' | CHANGED | rc=0 >>' in output:
-                output = 'VM_hostname ' + output.replace(' | CHANGED | rc=0 >>', '')
-            ibstat_list.append(output)
+        stdout_path = Path(artifact_dir) / 'stdout'
+        with stdout_path.open(mode='r') as raw_outputs:
+            for raw_output in raw_outputs:
+                output = stdout_regex.sub('', raw_output).strip()
+                if ' | CHANGED | rc=0 >>' in output:
+                    output = 'VM_hostname ' + output.replace(' | CHANGED | rc=0 >>', '')
+                ibstat_list.append(output)
 
     config = ansible_client.get_shell_config(cmd)
     config['artifacts_handler'] = _ibstat_parser
@@ -152,8 +154,6 @@
     return ibstat_path
 
 
-=======
->>>>>>> 7838b6b1
 def gen_traffic_pattern_host_group(host_list, pattern):
     """Generate host group from specified traffic pattern.
 
@@ -168,17 +168,14 @@
     n = len(host_list)
     if pattern.type == 'all-nodes':
         config = gen_all_nodes_config(n)
-<<<<<<< HEAD
+    elif pattern.name == 'pair-wise':
+        config = gen_pair_wise_config(n)
     elif pattern.type == 'k-batch':
-        config = gen_k_batch_config(n, pattern.scale)
+        config = gen_k_batch_config(n, pattern.batch)
     elif pattern.type == 'topo-aware':
         config = gen_topo_aware_config(
             host_list, pattern.ibstat, pattern.ibnetdiscover, pattern.min_dist, pattern.max_dist
         )
-=======
-    elif pattern.name == 'pair-wise':
-        config = gen_pair_wise_config(n)
->>>>>>> 7838b6b1
     else:
         logger.error('Unsupported traffic pattern: {}'.format(pattern.type))
     host_group = __convert_config_to_host_group(config, host_list)
