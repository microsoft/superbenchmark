# Copyright (c) Microsoft Corporation.
# Licensed under the MIT License.

"""SuperBench Runner."""

import os
import json
import random
from pathlib import Path
from pprint import pformat
from collections import defaultdict

import jsonlines
from natsort import natsorted
from joblib import Parallel, delayed
from omegaconf import ListConfig, OmegaConf

<<<<<<< HEAD
from superbench.common.utils import SuperBenchLogger, logger, gen_ibstat, gen_traffic_pattern_host_group
=======
from superbench.common.utils import SuperBenchLogger, logger, gen_traffic_pattern_host_group
>>>>>>> 7838b6b1
from superbench.runner.ansible import AnsibleClient
from superbench.benchmarks import ReduceType, Reducer
from superbench.monitor import MonitorRecord


class SuperBenchRunner():
    """SuperBench runner class."""
    def __init__(self, sb_config, docker_config, ansible_config, sb_output_dir):
        """Initilize.

        Args:
            sb_config (DictConfig): SuperBench config object.
            docker_config (DictConfig): Docker config object.
            ansible_config (DictConfig): Ansible config object.
            sb_output_dir (str): SuperBench output directory.
        """
        self._sb_config = sb_config
        self._docker_config = docker_config
        self._ansible_config = ansible_config
        self._sb_output_dir = sb_output_dir
        self._output_path = Path(sb_output_dir).expanduser().resolve()
        self._ansible_client = AnsibleClient(ansible_config)

        self.__set_logger('sb-run.log')
        logger.info('Runner uses config: %s.', pformat(OmegaConf.to_container(self._sb_config, resolve=True)))
        logger.info('Runner writes to: %s.', str(self._output_path))

        self._sb_benchmarks = self._sb_config.superbench.benchmarks
        self.__validate_sb_config()
        self._sb_enabled_benchmarks = self.__get_enabled_benchmarks()
        logger.info('Runner will run: %s', self._sb_enabled_benchmarks)

    def __set_logger(self, filename):
        """Set logger and add file handler.

        Args:
            filename (str): Log file name.
        """
        SuperBenchLogger.add_handler(logger.logger, filename=str(self._output_path / filename))

    def __validate_sb_config(self):    # noqa: C901
        """Validate SuperBench config object.

        Raise:
            InvalidConfigError: If input config is invalid.
        """
        # TODO: add validation and defaulting
        if not self._sb_config.superbench.env:
            self._sb_config.superbench.env = {}
        for name in self._sb_benchmarks:
            if not self._sb_benchmarks[name].modes:
                self._sb_benchmarks[name].modes = []
            for idx, mode in enumerate(self._sb_benchmarks[name].modes):
                if not mode.env:
                    self._sb_benchmarks[name].modes[idx].env = {}
                if mode.name == 'local':
                    if not mode.proc_num:
                        self._sb_benchmarks[name].modes[idx].proc_num = 1
                    if not mode.prefix:
                        self._sb_benchmarks[name].modes[idx].prefix = ''
                elif mode.name == 'torch.distributed':
                    if not mode.proc_num:
                        self._sb_benchmarks[name].modes[idx].proc_num = 8
                elif mode.name == 'mpi':
                    if not mode.mca:
                        self._sb_benchmarks[name].modes[idx].mca = {
                            'pml': 'ob1',
                            'btl': '^openib',
                            'btl_tcp_if_exclude': 'lo,docker0',
                            'coll_hcoll_enable': 0,
                        }
                    for key in ['PATH', 'LD_LIBRARY_PATH', 'SB_MICRO_PATH', 'SB_WORKSPACE']:
                        self._sb_benchmarks[name].modes[idx].env.setdefault(key, None)
                    if mode.pattern:
                        if mode.pattern.type == 'topo-aware' and not mode.pattern.ibstat:
                            self._sb_benchmarks[name].modes[idx].pattern.ibstat = gen_ibstat(
                                self._ansible_config, str(self._output_path / 'ibstate_file.txt')
                            )

    def __get_enabled_benchmarks(self):
        """Get enabled benchmarks list.

        Return:
            list: List of benchmarks which will be executed.
        """
        if self._sb_config.superbench.enable:
            if isinstance(self._sb_config.superbench.enable, str):
                return [self._sb_config.superbench.enable]
            elif isinstance(self._sb_config.superbench.enable, (list, ListConfig)):
                return list(self._sb_config.superbench.enable)
        return [k for k, v in self._sb_benchmarks.items() if v.enable]

    def __get_mode_command(self, benchmark_name, mode, timeout=None):
        """Get runner command for given mode.

        Args:
            benchmark_name (str): Benchmark name.
            mode (DictConfig): Runner mode.
            timeout (int): The timeout value in seconds.
            host_list (list): The specified Host node list.

        Return:
            str: Runner command.
        """
        exec_command = ('sb exec --output-dir {output_dir} -c sb.config.yaml -C superbench.enable={name}').format(
            name=benchmark_name,
            output_dir=self._sb_output_dir,
        )
        if timeout is not None:
            exec_command = 'timeout {timeout} {command}'.format(timeout=timeout, command=exec_command)

        mode_command = exec_command
        if mode.name == 'local':
            mode_command = '{prefix} {command}'.format(
                prefix=mode.prefix.format(proc_rank=mode.proc_rank, proc_num=mode.proc_num),
                command=exec_command,
            )
            mode_command = f'PROC_RANK={mode.proc_rank} {mode_command.strip()}'
        elif mode.name == 'torch.distributed':
            # TODO: replace with torch.distributed.run in v1.9
            # TODO: only supports node_num=1 and node_num=all currently
            torch_dist_params = '' if mode.node_num == 1 else \
                '--nnodes=$NNODES --node_rank=$NODE_RANK --master_addr=$MASTER_ADDR --master_port=$MASTER_PORT '
            mode_command = (
                f'python3 -m torch.distributed.launch'
                f' --use_env --no_python --nproc_per_node={mode.proc_num} {torch_dist_params}{exec_command}'
                f' superbench.benchmarks.{benchmark_name}.parameters.distributed_impl=ddp'
                f' superbench.benchmarks.{benchmark_name}.parameters.distributed_backend=nccl'
            )
        elif mode.name == 'mpi':
            mode_command = (
                'mpirun '    # use default OpenMPI in image
                '-tag-output '    # tag mpi output with [jobid,rank]<stdout/stderr> prefix
                '-allow-run-as-root '    # allow mpirun to run when executed by root user
                '{host_list} '    # use prepared hostfile or specify nodes and launch {proc_num} processes on each node
                '-bind-to numa '    # bind processes to numa
                '{mca_list} {env_list} {command}'
            ).format(
                host_list=f'-host localhost:{mode.proc_num}' if mode.node_num == 1 else
                f'-hostfile hostfile -map-by ppr:{mode.proc_num}:node' if mode.host_list is None else '-host ' +
                ','.join(f'{host}:{mode.proc_num}' for host in mode.host_list),
                mca_list=' '.join(f'-mca {k} {v}' for k, v in mode.mca.items()),
                env_list=' '.join(
                    f'-x {k}={str(v).format(proc_rank=mode.proc_rank, proc_num=mode.proc_num)}'
                    if isinstance(v, str) else f'-x {k}' for k, v in mode.env.items()
                ),
                command=exec_command,
            )
        else:
            logger.warning('Unknown mode %s.', mode.name)
        return mode_command.strip()

    def get_failure_count(self):
        """Get failure count during Ansible run.

        Return:
            int: Failure count.
        """
        return self._ansible_client.failure_count

    def deploy(self):    # pragma: no cover
        """Deploy SuperBench environment."""
        logger.info('Preparing SuperBench environment.')
        extravars = {
            'ssh_port': random.randint(1 << 14, (1 << 15) - 1),
            'output_dir': str(self._output_path),
            'docker_image': self._docker_config.image,
        }
        if bool(self._docker_config.username) and bool(self._docker_config.password):
            extravars.update(
                {
                    'docker_registry': self._docker_config.registry,
                    'docker_username': self._docker_config.username,
                    'docker_password': self._docker_config.password,
                }
            )
        self._ansible_client.run(self._ansible_client.get_playbook_config('deploy.yaml', extravars=extravars))

    def check_env(self):    # pragma: no cover
        """Check SuperBench environment."""
        logger.info('Checking SuperBench environment.')
        OmegaConf.save(config=self._sb_config, f=str(self._output_path / 'sb.config.yaml'))
        self._ansible_client.run(
            self._ansible_client.get_playbook_config(
                'check_env.yaml',
                extravars={
                    'no_docker': bool(self._docker_config.skip),
                    'output_dir': str(self._output_path),
                    'env': '\n'.join(f'{k}={v}' for k, v in self._sb_config.superbench.env.items()),
                }
            )
        )

    def cleanup(self):    # pragma: no cover
        """Cleanup remaining processes on all nodes."""
        self._ansible_client.run(self._ansible_client.get_playbook_config('cleanup.yaml'))

    def fetch_results(self):    # pragma: no cover
        """Fetch benchmark results on all nodes."""
        try:
            (self._output_path / 'nodes').mkdir(mode=0o755, parents=True, exist_ok=True)
        except Exception:
            logger.exception('Failed to create directory %s.', str(self._output_path / 'nodes'))
            raise
        self._ansible_client.run(
            self._ansible_client.get_playbook_config(
                'fetch_results.yaml',
                extravars={
                    'sb_output_dir': self._sb_output_dir,
                    'absolute_output_dir': str(self._output_path),
                }
            )
        )

    def __create_results_summary(self):    # pragma: no cover
        """Create the result summary file of all nodes."""
        all_results = list()
        for node_path in (self._output_path / 'nodes').glob('*'):
            if not node_path.is_dir():
                continue
            results_summary = self.__create_single_node_summary(node_path)
            results_summary['node'] = node_path.name
            all_results.append(results_summary)

        with (self._output_path / 'results-summary.jsonl').open(mode='w') as f:
            for result in all_results:
                json.dump(result, f)
                f.write('\n')

    def __create_single_node_summary(self, node_path):    # pragma: no cover # noqa: C901
        """Create the result summary file of single node.

        Args:
            node_path (Path): The Path instance of node directory.

        Returns:
            dict: Result summary of single node.
        """
        results_summary = dict()
        reduce_ops = dict()
        file_list = [Path(f) for f in natsorted([str(f) for f in node_path.glob('**/results.json')])]
        for results_file in file_list:
            with results_file.open() as f:
                try:
                    results = json.load(f)
                except ValueError:
                    logger.error('Invalid JSON file: {}'.format(results_file))
                    continue

                for result in results:
                    try:
                        benchmark_name = result['name']
                    except Exception:
                        logger.error('Invalid content in JSON file: {}'.format(results_file))
                        continue
                    if benchmark_name not in results_summary:
                        results_summary[benchmark_name] = defaultdict(list)
                    for metric in result['result']:
                        metric_name = '{}/{}'.format(benchmark_name, metric)
                        if metric_name not in reduce_ops:
                            reduce_ops[metric_name] = result['reduce_op'][metric]
                        elif reduce_ops[metric_name] != result['reduce_op'][metric]:
                            logger.error('Inconsistent reduce type for metric: {}'.format(metric_name))
                            continue

                        results_summary[benchmark_name][metric].append(result['result'][metric])

        results_summary = self.__merge_benchmark_metrics(results_summary, reduce_ops)
        monitor_summary = self.__merge_monitor_metrics(node_path)
        results_summary = {**results_summary, **monitor_summary}
        with (node_path / 'results-summary.json').open(mode='w') as f:
            json.dump(results_summary, f, indent=2)

        return results_summary

    def __generate_metric_name(self, benchmark_name, metric, rank_count, run_count, curr_rank, curr_run):
        """Generate the summarized metrics name.

        The format of metric name is:
               {benchmark_name}/[{run_count}/]{metric_name}[:rank]
        [run_count] and [rank] parts are optional.

        Args:
            benchmark_name (str): The benchmark name.
            metric (str): The metric name.
            rank_count (int): The total count of rank.
            run_count (int): The total count of benchmarking.
            curr_rank (int): The current rank index.
            curr_run (int): The current run index.

        Returns:
            dict: Flattened result with metric as key.
        """
        metric_name = benchmark_name
        if run_count > 1:
            metric_name = '{}/{}'.format(metric_name, curr_run)
        metric_name = '{}/{}'.format(metric_name, metric)
        if rank_count > 1:
            metric_name = '{}:{}'.format(metric_name, curr_rank)

        return metric_name

    def __merge_benchmark_metrics(self, results_summary, reduce_ops):
        """Merge metrics of all benchmarks in one node.

        Args:
            results_summary (dict): Summarized result of one node.
            reduce_ops (dict): The reduce type of each metric.

        Returns:
            dict: Flattened result with metric as key.
        """
        metrics_summary = dict()
        for benchmark_name in results_summary:
            for metric in results_summary[benchmark_name]:
                metric_name = '{}/{}'.format(benchmark_name, metric)
                if metric_name not in reduce_ops or (
                    reduce_ops[metric_name] is not None and reduce_ops[metric_name] not in ReduceType.get_values()
                ):
                    logger.error('Unknown reduce type for metric: {}'.format(metric_name))
                    continue

                if reduce_ops[metric_name] is not None:
                    reduce_func = Reducer.get_reduce_func(ReduceType(reduce_ops[metric_name]))
                    values = [reduce_func(list(result)) for result in zip(*results_summary[benchmark_name][metric])]
                    for run in range(len(values)):
                        metric_name = self.__generate_metric_name(benchmark_name, metric, 1, len(values), 0, run)
                        metrics_summary[metric_name] = values[run]
                else:
                    rank_count = len(results_summary[benchmark_name][metric])
                    for rank, rank_value in enumerate(results_summary[benchmark_name][metric]):
                        run_count = len(rank_value)
                        for run, run_value in enumerate(rank_value):
                            metric_name = self.__generate_metric_name(
                                benchmark_name, metric, rank_count, run_count, rank, run
                            )
                            metrics_summary[metric_name] = run_value

        return metrics_summary

    def __merge_monitor_metrics(self, node_path):
        """Merge and summarize monitor metrics of one node.

        Args:
            node_path (Path): The Path instance of node directory.

        Returns:
            dict: Flattened result with metric as key.
        """
        metrics_summary = dict()
        all_samples = list()
        file_list = list(node_path.glob('**/monitor.jsonl'))
        for results_file in file_list:
            try:
                with jsonlines.open(results_file) as reader:
                    all_samples = list(reader)
            except BaseException as e:
                logger.error('Invalid Jsonline file: {}, error message: {}'.format(results_file, str(e)))
                continue
        all_samples = sorted(all_samples, key=lambda k: k.get('time', '0'))
        metrics_dict = dict()
        for sample in all_samples:
            for metric, value in sample.items():
                if metric not in metrics_dict:
                    metrics_dict[metric] = list()
                metrics_dict[metric].append(value)

        for metric, values in metrics_dict.items():
            for pattern, reduce_type in MonitorRecord.reduce_ops.items():
                if pattern in metric:
                    reduce_func = Reducer.get_reduce_func(reduce_type)
                    metric_name = 'monitor/{}'.format(metric)
                    metrics_summary[metric_name] = reduce_func(values)
                    continue

        return metrics_summary

    def _run_proc(self, benchmark_name, mode, vars):
        """Run the process.

        Args:
            benchmark_name (str): Benchmark name.
            mode (DictConfig): Runner mode.
            vars (dict): Process variables.

        Returns:
            int: Process return code.
        """
        mode.update(vars)
        logger.info('Runner is going to run %s in %s mode, proc rank %d.', benchmark_name, mode.name, mode.proc_rank)

        timeout = self._sb_benchmarks[benchmark_name].timeout
        if isinstance(timeout, int):
            timeout = max(timeout, 60)

        env_list = '--env-file /tmp/sb.env'
        if self._docker_config.skip:
            env_list = 'set -o allexport && source /tmp/sb.env && set +o allexport'
        for k, v in mode.env.items():
            if isinstance(v, str):
                envvar = f'{k}={str(v).format(proc_rank=mode.proc_rank, proc_num=mode.proc_num)}'
                env_list += f' -e {envvar}' if not self._docker_config.skip else f' && export {envvar}'

        fcmd = "docker exec {env_list} sb-workspace bash -c '{command}'"
        if self._docker_config.skip:
            fcmd = "bash -c '{env_list} && cd $SB_WORKSPACE && {command}'"
        ansible_runner_config = self._ansible_client.get_shell_config(
            fcmd.format(env_list=env_list, command=self.__get_mode_command(benchmark_name, mode, timeout))
        )
        if mode.name == 'mpi' and mode.node_num != 1:
            ansible_runner_config = self._ansible_client.update_mpi_config(ansible_runner_config)

        if isinstance(timeout, int):
            # we do not expect timeout in ansible unless subprocess hangs
            ansible_runner_config['timeout'] = timeout + 60

        rc = self._ansible_client.run(ansible_runner_config, sudo=(not self._docker_config.skip))
        return rc

    def run(self):
        """Run the SuperBench benchmarks distributedly."""
        self.check_env()
        for benchmark_name in self._sb_benchmarks:
            if benchmark_name not in self._sb_enabled_benchmarks:
                continue
            benchmark_config = self._sb_benchmarks[benchmark_name]
            for mode in benchmark_config.modes:
                ansible_rc = 0
                if mode.name == 'local':
                    rc_list = Parallel(n_jobs=mode.proc_num if mode.parallel else 1)(
                        delayed(self._run_proc)(benchmark_name, mode, {
                            'proc_rank': proc_rank
                        }) for proc_rank in range(mode.proc_num)
                    )
                    ansible_rc = sum(rc_list)
                elif mode.name == 'torch.distributed' or mode.name == 'mpi':
                    if not mode.pattern:
                        ansible_rc = self._run_proc(benchmark_name, mode, {'proc_rank': 0})
                    else:
<<<<<<< HEAD
                        if not os.path.exists(self._output_path / 'hostfile'):
                            host_list = []
                        else:
                            with open(self._output_path / 'hostfile', 'r') as f:
                                host_list = f.read().splitlines()
=======
                        with open(self._output_path / 'hostfile', 'r') as f:
                            host_list = f.read().splitlines()
>>>>>>> 7838b6b1
                        pattern_hostx = gen_traffic_pattern_host_group(host_list, mode.pattern)
                        for host_groups in pattern_hostx:
                            para_rc_list = Parallel(n_jobs=len(host_groups))(
                                delayed(self._run_proc)
                                (benchmark_name, mode, vars={
                                    'proc_rank': 0,
                                    'host_list': host_group,
                                }) for host_group in host_groups
                            )
                            ansible_rc = ansible_rc + sum(para_rc_list)
                else:
                    logger.warning('Unknown mode %s.', mode.name)
                if ansible_rc != 0:
                    self.cleanup()
            self.fetch_results()

        self.__create_results_summary()<|MERGE_RESOLUTION|>--- conflicted
+++ resolved
@@ -15,11 +15,7 @@
 from joblib import Parallel, delayed
 from omegaconf import ListConfig, OmegaConf
 
-<<<<<<< HEAD
 from superbench.common.utils import SuperBenchLogger, logger, gen_ibstat, gen_traffic_pattern_host_group
-=======
-from superbench.common.utils import SuperBenchLogger, logger, gen_traffic_pattern_host_group
->>>>>>> 7838b6b1
 from superbench.runner.ansible import AnsibleClient
 from superbench.benchmarks import ReduceType, Reducer
 from superbench.monitor import MonitorRecord
@@ -459,16 +455,12 @@
                     if not mode.pattern:
                         ansible_rc = self._run_proc(benchmark_name, mode, {'proc_rank': 0})
                     else:
-<<<<<<< HEAD
                         if not os.path.exists(self._output_path / 'hostfile'):
+                            logger.warning('No hostfile under %s.', self._output_path)
                             host_list = []
                         else:
                             with open(self._output_path / 'hostfile', 'r') as f:
                                 host_list = f.read().splitlines()
-=======
-                        with open(self._output_path / 'hostfile', 'r') as f:
-                            host_list = f.read().splitlines()
->>>>>>> 7838b6b1
                         pattern_hostx = gen_traffic_pattern_host_group(host_list, mode.pattern)
                         for host_groups in pattern_hostx:
                             para_rc_list = Parallel(n_jobs=len(host_groups))(
