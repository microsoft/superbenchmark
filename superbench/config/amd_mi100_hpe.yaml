--- conflicted
+++ resolved
@@ -40,17 +40,9 @@
     rccl-bw:
       enable: true
       modes:
-<<<<<<< HEAD
-        - name: mpi
-          proc_num: 8
-          env:
-            NCCL_SOCKET_IFNAME: ens17f0
-            NCCL_IB_GDR_LEVEL: 1
-=======
         - name: local
           proc_num: 1
           parallel: no
->>>>>>> 0df916ed
       parameters:
         maxbytes: 8G
         ngpus: 8
