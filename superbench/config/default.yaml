--- conflicted
+++ resolved
@@ -28,13 +28,11 @@
       model_action:
         - train
   benchmarks:
-<<<<<<< HEAD
     nccl-bw:
       enable: true
       modes:
         - name: local
           prefix: NCCL_DEBUG=INFO NCCL_IB_DISABLE=1
-=======
     mem-bw:
       enable: true
       modes:
@@ -42,7 +40,6 @@
           proc_num: 8
           prefix: CUDA_VISIBLE_DEVICES={proc_rank} numactl -c $(({proc_rank}/2))
           parallel: yes
->>>>>>> f9550bd6
     kernel-launch:
       <<: *default_local_mode
     gemm-flops:
