# SuperBench Config
version: v0.2
superbench:
  enable: null
  var:
    default_local_mode: &default_local_mode
      enable: true
      modes:
        - name: local
          proc_num: 8
          prefix: CUDA_VISIBLE_DEVICES={proc_rank}
          parallel: yes
    default_pytorch_mode: &default_pytorch_mode
      enable: true
      modes:
        - name: torch.distributed
          proc_num: 8
          node_num: 1
      frameworks:
        - pytorch
    common_model_config: &common_model_config
      duration: 0
      num_warmup: 16
      num_steps: 128
      precision:
        - float32
        - float16
      model_action:
        - train
  benchmarks:
<<<<<<< HEAD
    nccl-bw:
      enable: true
      modes:
        - name: local
          prefix: NCCL_DEBUG=INFO NCCL_IB_DISABLE=1
=======
    ib-loopback:
      enable: true
      modes:
        - name: local
          proc_num: 4
          prefix: PROC_RANK={proc_rank} IB_DEVICES=0,2,4,6 NUMA_NODES=1,0,3,2
          parallel: yes
        - name: local
          proc_num: 4
          prefix: PROC_RANK={proc_rank} IB_DEVICES=1,3,5,7 NUMA_NODES=1,0,3,2
          parallel: yes
    disk-benchmark:
      enable: false
      modes:
        - proc_num: 1
          parallel: no
      parameters:
        block_devices:
          - /dev/nvme0n1
>>>>>>> b0c5addc
    mem-bw:
      enable: true
      modes:
        - name: local
          proc_num: 8
          prefix: CUDA_VISIBLE_DEVICES={proc_rank} numactl -c $(({proc_rank}/2))
          parallel: yes
    kernel-launch:
      <<: *default_local_mode
    gemm-flops:
      <<: *default_local_mode
    cudnn-function:
      <<: *default_local_mode
    cublas-function:
      <<: *default_local_mode
    matmul:
      <<: *default_local_mode
      frameworks:
        - pytorch
    sharding-matmul:
      <<: *default_pytorch_mode
    computation-communication-overlap:
      <<: *default_pytorch_mode
    gpt_models:
      <<: *default_pytorch_mode
      models:
        - gpt2-small
        - gpt2-large
      parameters:
        <<: *common_model_config
        batch_size: 4
    bert_models:
      <<: *default_pytorch_mode
      models:
        - bert-base
        - bert-large
      parameters:
        <<: *common_model_config
        batch_size: 8
    lstm_models:
      <<: *default_pytorch_mode
      models:
        - lstm
      parameters:
        <<: *common_model_config
        batch_size: 128
    resnet_models:
      <<: *default_pytorch_mode
      models:
        - resnet50
        - resnet101
        - resnet152
      parameters:
        <<: *common_model_config
        batch_size: 128
    densenet_models:
      <<: *default_pytorch_mode
      models:
        - densenet169
        - densenet201
      parameters:
        <<: *common_model_config
        batch_size: 128
    vgg_models:
      <<: *default_pytorch_mode
      models:
        - vgg11
        - vgg13
        - vgg16
        - vgg19
      parameters:
        <<: *common_model_config
        batch_size: 128<|MERGE_RESOLUTION|>--- conflicted
+++ resolved
@@ -28,13 +28,11 @@
       model_action:
         - train
   benchmarks:
-<<<<<<< HEAD
     nccl-bw:
       enable: true
       modes:
         - name: local
           prefix: NCCL_DEBUG=INFO NCCL_IB_DISABLE=1
-=======
     ib-loopback:
       enable: true
       modes:
@@ -54,7 +52,6 @@
       parameters:
         block_devices:
           - /dev/nvme0n1
->>>>>>> b0c5addc
     mem-bw:
       enable: true
       modes:
