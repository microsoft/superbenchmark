# SuperBench Config
version: v0.2
superbench:
  enable: null
  var:
    default_local_mode: &default_local_mode
      enable: true
      modes:
        - name: local
          proc_num: 8
          prefix: CUDA_VISIBLE_DEVICES={proc_rank}
          parallel: yes
    default_pytorch_mode: &default_pytorch_mode
      enable: true
      modes:
        - name: torch.distributed
          proc_num: 8
          node_num: 1
      frameworks:
        - pytorch
    common_model_config: &common_model_config
      duration: 0
      num_warmup: 16
      num_steps: 128
      precision:
        - float32
        - float16
      model_action:
        - train
  benchmarks:
<<<<<<< HEAD
    ib-loopback:
      enable: true
      modes:
        - name: local
          proc_num: 4
          prefix: PROC_RANK={proc_rank} IB_DEVICES=0,2,4,6 NUMA_NODES=1,0,3,2
          parallel: yes
        - name: local
          proc_num: 4
          prefix: PROC_RANK={proc_rank} IB_DEVICES=1,3,5,7 NUMA_NODES=1,0,3,2
          parallel: yes
=======
    disk-benchmark:
      enable: false
      modes:
        - proc_num: 1
          parallel: no
      parameters:
        block_devices:
          - /dev/nvme0n1
>>>>>>> db297fb4
    mem-bw:
      enable: true
      modes:
        - name: local
          proc_num: 8
          prefix: CUDA_VISIBLE_DEVICES={proc_rank} numactl -c $(({proc_rank}/2))
          parallel: yes
    kernel-launch:
      <<: *default_local_mode
    gemm-flops:
      <<: *default_local_mode
    cudnn-function:
      <<: *default_local_mode
    cublas-function:
      <<: *default_local_mode
    matmul:
      <<: *default_local_mode
      frameworks:
        - pytorch
    sharding-matmul:
      <<: *default_pytorch_mode
    computation-communication-overlap:
      <<: *default_pytorch_mode
    gpt_models:
      <<: *default_pytorch_mode
      models:
        - gpt2-small
        - gpt2-large
      parameters:
        <<: *common_model_config
        batch_size: 4
    bert_models:
      <<: *default_pytorch_mode
      models:
        - bert-base
        - bert-large
      parameters:
        <<: *common_model_config
        batch_size: 8
    lstm_models:
      <<: *default_pytorch_mode
      models:
        - lstm
      parameters:
        <<: *common_model_config
        batch_size: 128
    resnet_models:
      <<: *default_pytorch_mode
      models:
        - resnet50
        - resnet101
        - resnet152
      parameters:
        <<: *common_model_config
        batch_size: 128
    densenet_models:
      <<: *default_pytorch_mode
      models:
        - densenet169
        - densenet201
      parameters:
        <<: *common_model_config
        batch_size: 128
    vgg_models:
      <<: *default_pytorch_mode
      models:
        - vgg11
        - vgg13
        - vgg16
        - vgg19
      parameters:
        <<: *common_model_config
        batch_size: 128<|MERGE_RESOLUTION|>--- conflicted
+++ resolved
@@ -28,7 +28,6 @@
       model_action:
         - train
   benchmarks:
-<<<<<<< HEAD
     ib-loopback:
       enable: true
       modes:
@@ -40,7 +39,6 @@
           proc_num: 4
           prefix: PROC_RANK={proc_rank} IB_DEVICES=1,3,5,7 NUMA_NODES=1,0,3,2
           parallel: yes
-=======
     disk-benchmark:
       enable: false
       modes:
@@ -49,7 +47,6 @@
       parameters:
         block_devices:
           - /dev/nvme0n1
->>>>>>> db297fb4
     mem-bw:
       enable: true
       modes:
