# Copyright (c) Microsoft Corporation.
# Licensed under the MIT license.

"""Module of the model-benchmark base class."""

import math
import time
import statistics
from abc import abstractmethod

from superbench.common.utils import logger
from superbench.benchmarks import Precision, ModelAction, DistributedImpl, DistributedBackend, BenchmarkType, ReturnCode
from superbench.benchmarks.base import Benchmark
from superbench.benchmarks.context import Enum
from superbench.benchmarks.reducer import ReduceType


class Optimizer(Enum):
    """The Enum class representing different optimizers."""
    SGD = 'sgd'
    ADAM = 'adam'
    ADAMW = 'adamw'


class ModelBenchmark(Benchmark):
    """The base class of E2E model benchmarks."""
    def __init__(self, name, parameters=''):
        """Constructor.

        Args:
            name (str): benchmark name.
            parameters (str): benchmark parameters.
        """
        super().__init__(name, parameters)

        self._benchmark_type = BenchmarkType.MODEL
        self._world_size = 1
        self._local_rank = None
        self._dataset = None
        self._dataloader = None
        self._model = None
        self._optimizer_type = None
        self._optimizer = None
        self._loss_fn = None
        self._target = None
        self._supported_precision = []
        self._gpu_available = None

    def add_parser_arguments(self):
        """Add the specified arguments."""
        super().add_parser_arguments()

        self._parser.add_argument(
            '--num_warmup',
            type=int,
            default=64,
            required=False,
            help='The number of warmup step.',
        )
        self._parser.add_argument(
            '--num_steps',
            type=int,
            default=2048,
            required=False,
            help='The number of test step.',
        )
        self._parser.add_argument(
            '--sample_count',
            type=int,
            default=1024,
            required=False,
            help='The number of data samples in dataset.',
        )
        self._parser.add_argument(
            '--batch_size',
            type=int,
            default=32,
            required=False,
            help='The number of batch size.',
        )
        self._parser.add_argument(
            '--precision',
            type=Precision,
            default=[Precision.FLOAT32, Precision.FLOAT16],
            nargs='+',
            required=False,
            help='Model precision. E.g. {}.'.format(' '.join(Precision.get_values())),
        )
        self._parser.add_argument(
            '--model_action',
            type=ModelAction,
            default=[ModelAction.TRAIN],
            nargs='+',
            required=False,
            help='Benchmark model process. E.g. {}.'.format(' '.join(ModelAction.get_values())),
        )
        self._parser.add_argument(
            '--distributed_impl',
            type=DistributedImpl,
            default=None,
            required=False,
            help='Distributed implementations. E.g. {}.'.format(' '.join(DistributedImpl.get_values())),
        )

        self._parser.add_argument(
            '--distributed_backend',
            type=DistributedBackend,
            default=None,
            required=False,
            help='Distributed backends. E.g. {}.'.format(' '.join(DistributedBackend.get_values())),
        )

        self._parser.add_argument(
            '--no_gpu',
            action='store_true',
            default=False,
            help='Disable GPU training.',
        )

        self._parser.add_argument(
            '--pin_memory',
            action='store_true',
            default=False,
            help='Enable option to pin memory in data loader.',
        )

    @abstractmethod
    def _judge_gpu_availability(self):
        """Judge GPUs' availability according to arguments and running environment."""
        pass

    @abstractmethod
    def _init_distributed_setting(self):
        """Initialize the distributed library and bind the worker to GPU.

        Return:
            True if distributed library is initialized successfully.
        """
        pass

    @abstractmethod
    def _generate_dataset(self):
        """Generate dataset for benchmarking according to shape info.

        Return:
            True if dataset is created successfully.
        """
        pass

    @abstractmethod
    def _init_dataloader(self):
        """Initialize the dataloader.

        Return:
            True if dataloader is created successfully.
        """
        pass

    def _preprocess(self):
        """Preprocess/preparation operations before the benchmarking.

        Return:
            True if _preprocess() succeed.
        """
        if not super()._preprocess():
            return False

        self._judge_gpu_availability()
        logger.info(
            'Model placement - model: {}, GPU availablility: {}, pin memory: {}.'.format(
                self._name, self._gpu_available, self._args.pin_memory
            )
        )

        if not self._init_distributed_setting():
            self._result.set_return_code(ReturnCode.DISTRIBUTED_SETTING_INIT_FAILURE)
            return False

        # Set sample_count aligned with batch_size.
        self._args.sample_count = math.ceil(self._args.sample_count / self._args.batch_size) * self._args.batch_size

        if not self._generate_dataset():
            self._result.set_return_code(ReturnCode.DATASET_GENERATION_FAILURE)
            return False

        if not self._init_dataloader():
            self._result.set_return_code(ReturnCode.DATALOADER_INIT_FAILURE)
            return False

        return True

    @abstractmethod
    def _create_optimizer(self):
        """Create the optimzier instance used for training and wrap with distributed library if need.

        Return:
            True if optimizer instance is created successfully.
        """
        pass

    @abstractmethod
    def _create_model(self, precision):
        """Construct the model for benchmarking.

        Args:
            precision (Precision): precision of model and input data, such as float32, float16.
        """
        pass

    def __train(self, precision):
        """Launch the training benchmark.

        Args:
            precision (Precision): precision of model and input data, such as float32, float16.

        Return:
            True if step_times list is not empty.
        """
        if not self._create_model(precision):
            self._result.set_return_code(ReturnCode.MODEL_CREATION_FAILURE)
            return False

        if not self._create_optimizer():
            self._result.set_return_code(ReturnCode.OPTIMIZER_CREATION_FAILURE)
            return False

        # The unit of step time should be millisecond.
        step_times = self._train_step(precision)
        if not self.__process_model_result(ModelAction.TRAIN, precision, step_times):
            self._result.set_return_code(ReturnCode.INVALID_BENCHMARK_RESULT)
            return False

        logger.info(
            'Average train time - round: {}, model: {}, precision: {}, step time: {:.6f} ms.'.format(
                self._curr_run_index, self._name, precision, statistics.mean(step_times)
            )
        )

        return True

    def __inference(self, precision):
        """Launch the inference benchmark.

        Args:
            precision (Precision): precision of model and input data, such as float32, float16.

        Return:
            True if step_times list is not empty.
        """
        self._create_model(precision)
        # The unit of step time should be millisecond.
        step_times = self._inference_step(precision)
        if not self.__process_model_result(ModelAction.INFERENCE, precision, step_times):
            self._result.set_return_code(ReturnCode.INVALID_BENCHMARK_RESULT)
            return False

        logger.info(
            'Average inference time - round: {}, model: {}, precision: {}, step time: {:.6f} ms.'.format(
                self._curr_run_index, self._name, precision, statistics.mean(step_times)
            )
        )

        return True

    @abstractmethod
    def _train_step(self, precision):
        """Define the training process.

        Args:
            precision (Precision): precision of model and input data, such as float32, float16.

        Return:
            The step-time list of every training step.
        """
        pass

    @abstractmethod
    def _inference_step(self, precision):
        """Define the inference process.

        Args:
            precision (Precision): precision of model and input data,
              such as float32, float16.

        Return:
            The latency list of every inference operation.
        """
        pass

    def _benchmark(self):
        """Implementation for benchmarking.

        Return:
            True if run benchmark successfully.
        """
        precision_need_to_run = list()
        for precision in self._args.precision:
            # Check if the precision is supported or not.
            if precision not in self._supported_precision:
                logger.warning(
                    'Can not run with specified precision - model: {}, supprted precision: {}, specified precision: {}'.
                    format(self._name, ' '.join([p.value for p in self._supported_precision]), precision)
                )
            else:
                precision_need_to_run.append(precision)

        if len(precision_need_to_run) == 0:
            self._result.set_return_code(ReturnCode.NO_SUPPORTED_PRECISION)
            return False

        for precision in precision_need_to_run:
            for model_action in self._args.model_action:
                self._sub_benchmark_start_time = time.time()
                if model_action == ModelAction.TRAIN:
                    if not self.__train(precision):
                        return False
                elif model_action == ModelAction.INFERENCE:
                    if not self.__inference(precision):
                        return False
                else:
                    logger.warning(
                        'Model action has no implementation yet - model: {}, model_action: {}'.format(
                            self._name, model_action
                        )
                    )

        return True

    def _is_finished(self, curr_step, curr_time):
        total_steps = self._args.num_warmup + self._args.num_steps

        if (
            (self._args.duration > 0 and (curr_time - self._sub_benchmark_start_time) >= self._args.duration)
            or (total_steps > 0 and curr_step >= total_steps)
        ):
            return True

        return False

    def __process_model_result(self, model_action, precision, step_times):
        """Function to process raw results and save the summarized results.

        Args:
            model_action (ModelAction): train or inference.
            precision (Precision): precision of model and input data, such as float32, float16.
            step_times (list): The step time list of every training/inference step, unit is millisecond.

        Return:
            True if step_times list is not empty.
        """
        if len(step_times) == 0:
            logger.error(
                'Step time list is empty - round: {}, model: {}, model_action: {}, precision: {}.'.format(
                    self._curr_run_index, self._name, model_action, precision
                )
            )
            return False

        metric = 'steptime_{}_{}'.format(model_action, precision)
        self._result.add_raw_data(metric, step_times)
<<<<<<< HEAD
        avg = sum(step_times) / len(step_times)
        self._result.add_result(metric, avg, reduce_type=ReduceType.MAX if model_action is ModelAction.TRAIN else None)
=======
        avg = statistics.mean(step_times)
        self._result.add_result(metric, avg)
>>>>>>> bc1a61b9

        # The unit of step time is millisecond, use it to calculate the throughput with the unit samples/sec.
        millisecond_per_second = 1000
        throughput = [millisecond_per_second / step_time * self._args.batch_size for step_time in step_times]
        metric = 'throughput_{}_{}'.format(model_action, precision)
        self._result.add_raw_data(metric, throughput)
<<<<<<< HEAD
        avg = sum(throughput) / len(throughput)
        self._result.add_result(metric, avg, reduce_type=ReduceType.MIN if model_action is ModelAction.TRAIN else None)
=======
        avg = statistics.mean(throughput)
        self._result.add_result(metric, avg)
>>>>>>> bc1a61b9

        return True

    @abstractmethod
    def _cal_params_count(self):
        """Calculate the parameters scale of the model.

        Return:
            The count of trainable parameters.
        """
        pass

    def print_env_info(self):
        """Print environments or dependencies information."""
        # TODO: will implement it when add real benchmarks in the future.
        pass<|MERGE_RESOLUTION|>--- conflicted
+++ resolved
@@ -358,26 +358,16 @@
 
         metric = 'steptime_{}_{}'.format(model_action, precision)
         self._result.add_raw_data(metric, step_times)
-<<<<<<< HEAD
-        avg = sum(step_times) / len(step_times)
+        avg = statistics.mean(step_times)
         self._result.add_result(metric, avg, reduce_type=ReduceType.MAX if model_action is ModelAction.TRAIN else None)
-=======
-        avg = statistics.mean(step_times)
-        self._result.add_result(metric, avg)
->>>>>>> bc1a61b9
 
         # The unit of step time is millisecond, use it to calculate the throughput with the unit samples/sec.
         millisecond_per_second = 1000
         throughput = [millisecond_per_second / step_time * self._args.batch_size for step_time in step_times]
         metric = 'throughput_{}_{}'.format(model_action, precision)
         self._result.add_raw_data(metric, throughput)
-<<<<<<< HEAD
-        avg = sum(throughput) / len(throughput)
+        avg = statistics.mean(throughput)
         self._result.add_result(metric, avg, reduce_type=ReduceType.MIN if model_action is ModelAction.TRAIN else None)
-=======
-        avg = statistics.mean(throughput)
-        self._result.add_result(metric, avg)
->>>>>>> bc1a61b9
 
         return True
 
