# Copyright (c) Microsoft Corporation.
# Licensed under the MIT license.

"""Module of the micro-benchmark base class."""

import os
import subprocess
import shutil
import statistics
from abc import abstractmethod

from superbench.common.utils import logger
from superbench.benchmarks import BenchmarkType, ReturnCode
from superbench.benchmarks.base import Benchmark


class MicroBenchmark(Benchmark):
    """The base class of micro-benchmarks."""
    def __init__(self, name, parameters=''):
        """Constructor.

        Args:
            name (str): benchmark name.
            parameters (str): benchmark parameters.
        """
        super().__init__(name, parameters)
        self._benchmark_type = BenchmarkType.MICRO

    '''
    # If need to add new arguments, super().add_parser_arguments() must be called.
    def add_parser_arguments(self):
        """Add the specified arguments."""
        super().add_parser_arguments()
    '''

    def _preprocess(self):
        """Preprocess/preparation operations before the benchmarking.

        Return:
            True if _preprocess() succeed.
        """
        return super()._preprocess()

    @abstractmethod
    def _benchmark(self):
        """Implementation for benchmarking.

        Return:
            True if run benchmark successfully.
        """
        pass

    def _process_numeric_result(self, metric, result, reduce_type=None):
        """Function to save the numerical results.

        Args:
            metric (str): metric name which is the key.
            result (List[numbers.Number]): numerical result.
            reduce_type (ReduceType): The type of reduce function.

        Return:
            True if result list is not empty.
        """
        if len(result) == 0:
            logger.error(
                'Numerical result of benchmark is empty - round: {}, name: {}.'.format(
                    self._curr_run_index, self._name
                )
            )
            return False

        self._result.add_raw_data(metric, result)
<<<<<<< HEAD
        self._result.add_result(metric, statistics.mean(result))
=======
        self._result.add_result(metric, sum(result) / len(result), reduce_type)
>>>>>>> e41b1f62
        return True

    def print_env_info(self):
        """Print environments or dependencies information."""
        # TODO: will implement it when add real benchmarks in the future.
        pass


class MicroBenchmarkWithInvoke(MicroBenchmark):
    """The base class of micro-benchmarks that need to invoke subprocesses."""
    def __init__(self, name, parameters=''):
        """Constructor.

        Args:
            name (str): benchmark name.
            parameters (str): benchmark parameters.
        """
        super().__init__(name, parameters)

        # Command lines to launch the micro-benchmarks.
        self._commands = list()

        # Binary name of the current micro-benchmark.
        self._bin_name = None

    def add_parser_arguments(self):
        """Add the specified arguments."""
        super().add_parser_arguments()

        self._parser.add_argument(
            '--bin_dir',
            type=str,
            default=None,
            required=False,
            help='Specify the directory of the benchmark binary.',
        )

    def _set_binary_path(self):
        """Search the binary from self._args.bin_dir or from system environment path and set the binary directory.

        If self._args.bin_dir is specified, the binary is only searched inside it. Otherwise, the binary is searched
        from system environment path.

        Return:
            True if the binary exists.
        """
        if self._bin_name is None:
            self._result.set_return_code(ReturnCode.MICROBENCHMARK_BINARY_NAME_NOT_SET)
            logger.error('The binary name is not set - benchmark: {}.'.format(self._name))
            return False

        self._args.bin_dir = shutil.which(self._bin_name, mode=os.X_OK, path=self._args.bin_dir)

        if self._args.bin_dir is None:
            self._result.set_return_code(ReturnCode.MICROBENCHMARK_BINARY_NOT_EXIST)
            logger.error(
                'The binary does not exist - benchmark: {}, binary name: {}, binary directory: {}.'.format(
                    self._name, self._bin_name, self._args.bin_dir
                )
            )
            return False

        self._args.bin_dir = os.path.dirname(self._args.bin_dir)

        return True

    def _preprocess(self):
        """Preprocess/preparation operations before the benchmarking.

        Return:
            True if _preprocess() succeed.
        """
        if not super()._preprocess():
            return False

        # Set the environment path.
        if os.getenv('SB_MICRO_PATH'):
            os.environ['PATH'] = os.path.join(os.getenv('SB_MICRO_PATH'), 'bin') + os.pathsep + os.getenv('PATH', '')
            os.environ['LD_LIBRARY_PATH'] = os.path.join(os.getenv('SB_MICRO_PATH'),
                                                         'lib') + os.pathsep + os.getenv('LD_LIBRARY_PATH', '')

        if not self._set_binary_path():
            return False

        return True

    def _benchmark(self):
        """Implementation for benchmarking.

        Return:
            True if run benchmark successfully.
        """
        for cmd_idx in range(len(self._commands)):
            logger.info(
                'Execute command - round: {}, benchmark: {}, command: {}.'.format(
                    self._curr_run_index, self._name, self._commands[cmd_idx]
                )
            )
            output = subprocess.run(
                self._commands[cmd_idx],
                stdout=subprocess.PIPE,
                stderr=subprocess.STDOUT,
                shell=True,
                check=False,
                universal_newlines=True
            )
            if output.returncode != 0:
                self._result.set_return_code(ReturnCode.MICROBENCHMARK_EXECUTION_FAILURE)
                logger.error(
                    'Microbenchmark execution failed - round: {}, benchmark: {}, error message: {}.'.format(
                        self._curr_run_index, self._name, output.stdout
                    )
                )
                return False
            else:
                if not self._process_raw_result(cmd_idx, output.stdout):
                    self._result.set_return_code(ReturnCode.MICROBENCHMARK_RESULT_PARSING_FAILURE)
                    return False

        return True

    @abstractmethod
    def _process_raw_result(self, cmd_idx, raw_output):
        """Function to process raw results and save the summarized results.

          self._result.add_raw_data() and self._result.add_result() need to be called to save the results.

        Args:
            cmd_idx (int): the index of command corresponding with the raw_output.
            raw_output (str): raw output string of the micro-benchmark.

        Return:
            True if the raw output string is valid and result can be extracted.
        """
        pass<|MERGE_RESOLUTION|>--- conflicted
+++ resolved
@@ -70,11 +70,8 @@
             return False
 
         self._result.add_raw_data(metric, result)
-<<<<<<< HEAD
-        self._result.add_result(metric, statistics.mean(result))
-=======
-        self._result.add_result(metric, sum(result) / len(result), reduce_type)
->>>>>>> e41b1f62
+        self._result.add_result(metric, statistics.mean(result), reduce_type)
+
         return True
 
     def print_env_info(self):
