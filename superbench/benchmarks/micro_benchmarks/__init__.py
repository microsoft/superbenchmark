--- conflicted
+++ resolved
@@ -33,14 +33,6 @@
 from superbench.benchmarks.micro_benchmarks.dist_inference import DistInference
 
 __all__ = [
-<<<<<<< HEAD
-    'ComputationCommunicationOverlap', 'CpuMemBwLatencyBenchmark', 'CpuStreamBenchmark', 'CublasBenchmark',
-    'CublasLtBenchmark', 'CudaGemmFlopsBenchmark', 'CudaMemBwBenchmark', 'CudaNcclBwBenchmark', 'CudnnBenchmark',
-    'DiskBenchmark', 'GPCNetBenchmark', 'GemmFlopsBenchmark', 'GpuBurnBenchmark', 'GpuCopyBwBenchmark', 'IBBenchmark',
-    'IBLoopbackBenchmark', 'KernelLaunch', 'MemBwBenchmark', 'MicroBenchmark', 'MicroBenchmarkWithInvoke',
-    'ORTInferenceBenchmark', 'RocmGemmFlopsBenchmark', 'RocmMemBwBenchmark', 'ShardingMatmul',
-    'TCPConnectivityBenchmark', 'TensorRTInferenceBenchmark', 'DistInference'
-=======
     'ComputationCommunicationOverlap',
     'CpuMemBwLatencyBenchmark',
     'CpuHplBenchmark',
@@ -68,5 +60,5 @@
     'ShardingMatmul',
     'TCPConnectivityBenchmark',
     'TensorRTInferenceBenchmark',
->>>>>>> a9b45a07
+    'DistInference'
 ]