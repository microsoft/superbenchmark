name: Build Image

on:
  push:
    branches:
    - main
    - release/*
  pull_request:
    branches:
    - main
    - release/*
  release:
    types:
    - published
  workflow_dispatch:

jobs:
  docker:
    name: Docker build ${{ matrix.name }}
    runs-on: ${{ matrix.runner }}
    timeout-minutes: 1200
    permissions:
      contents: read
      packages: write
    strategy:
      matrix:
        include:
        - name: cuda12.4
          dockerfile: cuda12.4
          tags: superbench/main:cuda12.4
<<<<<<< HEAD
          runner: [self-hosted, rocm-build]
          build_args: "NUM_MAKE_JOBS=8"
        # # TODO: Enable ARM build, check for hosted aarch64 runner availability
        # - name: cuda12.4-arm
        #   dockerfile: cuda12.4
        #   tags: superbench/main:cuda12.4
        #   runner: [self-hosted, aarch64-build]
        #   build_args: "NUM_MAKE_JOBS=8"
=======
          runner: [self-hosted]
          build_args: "NUM_MAKE_JOBS=16"
>>>>>>> 61770b89
        - name: cuda12.2
          dockerfile: cuda12.2
          tags: superbench/main:cuda12.2
          runner: [self-hosted]
          build_args: "NUM_MAKE_JOBS=16"
        - name: cuda11.1.1
          dockerfile: cuda11.1.1
          tags: superbench/main:cuda11.1.1,superbench/superbench:latest
          runner: ubuntu-latest
          build_args: "NUM_MAKE_JOBS=8"
        - name: rocm6.2
          dockerfile: rocm6.2.x
          tags: superbench/main:rocm6.2
          runner: [self-hosted]
          build_args: "NUM_MAKE_JOBS=16"
    steps:
      - name: Checkout
        uses: actions/checkout@v2
        with:
          submodules: recursive
      - name: Free disk space
        run: |
          mkdir -p /tmp/emptydir
          for dir in /usr/share/swift /usr/share/dotnet /usr/local/share/powershell /usr/local/share/chromium /usr/local/lib/android /opt/ghc; do
            sudo rsync -a --delete /tmp/emptydir/ ${dir}
          done
          sudo apt-get clean
          sudo docker rmi $(sudo docker images --format "{{.Repository}}:{{.Tag}}" --filter=reference="node" --filter=reference="buildpack-deps") ||:
          sudo docker image prune -a --force --filter="label=maintainer=SuperBench" --filter "until=720h" ||:
          df -h
      - name: Prepare metadata
        id: metadata
        run: |
          TAGS=${{ matrix.tags }}
          if [[ "${{ github.event_name }}" == "push" ]] && [[ "${{ github.ref }}" == "refs/heads/release/"* ]]; then
            TAGS=$(sed "s/main:/release:${GITHUB_REF##*/}-/g" <<< ${TAGS})
          fi
          if [[ "${{ github.event_name }}" == "pull_request" ]] && [[ "${{ github.base_ref }}" == "release/"* ]]; then
            TAGS=$(sed "s/main:/release:${GITHUB_BASE_REF##*/}-/g" <<< ${TAGS})
          fi
          if [[ "${{ github.event_name }}" == "release" ]]; then
            TAGS=$(sed "s/main:/superbench:${GITHUB_REF##*/}-/g" <<< ${TAGS})
            GHCR_TAG=$(cut -d, -f1 <<< ${TAGS} | sed "s#superbench/superbench#ghcr.io/${{ github.repository }}/superbench#g")
            TAGS="${TAGS},${GHCR_TAG}"
          fi
          if [[ "${{ github.event_name }}" == "workflow_dispatch" ]]; then
            TAGS=$(sed "s/main:/dev:/g" <<< ${TAGS})
          fi
          DOCKERFILE=dockerfile/${{ matrix.dockerfile }}.dockerfile

          BUILD_ARGS=${{ matrix.build_args }}
          if [[ "${{ matrix.extra_args }}" ]]; then
            BUILD_ARGS="${BUILD_ARGS} ${{ matrix.extra_args }}"
          fi
          BUILD_ARGS="${BUILD_ARGS// /'%0A'}"

          CACHE_FROM="type=registry,ref=$(cut -d, -f1 <<< ${TAGS})"
          CACHE_TO=""
          if [[ "${{ github.event_name }}" != "pull_request" ]]; then
            CACHE_TO="type=inline,mode=max"
          fi

          echo "dockerfile=${DOCKERFILE}" >> "$GITHUB_OUTPUT"
          echo "build_args=${BUILD_ARGS}" >> "$GITHUB_OUTPUT"
          echo "tags=${TAGS}" >> "$GITHUB_OUTPUT"
          echo "cache_from=${CACHE_FROM}" >> "$GITHUB_OUTPUT"
          echo "cache_to=${CACHE_TO}" >> "$GITHUB_OUTPUT"
      - name: Echo build args
        run: echo ${{ steps.metadata.outputs.build_args }}
      - name: Echo image tag
        run: echo ${{ steps.metadata.outputs.tags }}
      - name: Set up QEMU
        uses: docker/setup-qemu-action@v1
      - name: Set up Docker Buildx
        uses: docker/setup-buildx-action@v1
      - name: Login to Docker Hub
        uses: docker/login-action@v1
        if: ${{ github.event_name != 'pull_request' }}
        with:
          username: ${{ secrets.DOCKERHUB_USERNAME }}
          password: ${{ secrets.DOCKERHUB_TOKEN }}
      - name: Pull cache image
        run: sudo docker pull ${{ steps.metadata.outputs.tags }}
        continue-on-error: true
      - name: Login to the GitHub Container Registry
        uses: docker/login-action@v1
        if: ${{ github.event_name == 'release' }}
        with:
          registry: ghcr.io
          username: ${{ github.actor }}
          password: ${{ secrets.GITHUB_TOKEN }}
      - name: Build and push
        id: docker_build
        uses: docker/build-push-action@v2
        with:
          platforms: linux/amd64, linux/arm64
          context: .
          file: ${{ steps.metadata.outputs.dockerfile }}
          push: ${{ github.event_name != 'pull_request' }}
          tags: ${{ steps.metadata.outputs.tags }}
          cache-from: ${{ steps.metadata.outputs.cache_from }}
          cache-to: ${{ steps.metadata.outputs.cache_to }}
          build-args: |
            ${{ steps.metadata.outputs.build_args }}
          labels: |
            org.opencontainers.image.source=${{ github.event.repository.html_url }}
            org.opencontainers.image.created=${{ github.event.repository.pushed_at }}
            org.opencontainers.image.revision=${{ github.sha }}
      - name: Echo image digest
        run: echo ${{ steps.docker_build.outputs.digest }}<|MERGE_RESOLUTION|>--- conflicted
+++ resolved
@@ -28,19 +28,8 @@
         - name: cuda12.4
           dockerfile: cuda12.4
           tags: superbench/main:cuda12.4
-<<<<<<< HEAD
-          runner: [self-hosted, rocm-build]
-          build_args: "NUM_MAKE_JOBS=8"
-        # # TODO: Enable ARM build, check for hosted aarch64 runner availability
-        # - name: cuda12.4-arm
-        #   dockerfile: cuda12.4
-        #   tags: superbench/main:cuda12.4
-        #   runner: [self-hosted, aarch64-build]
-        #   build_args: "NUM_MAKE_JOBS=8"
-=======
           runner: [self-hosted]
           build_args: "NUM_MAKE_JOBS=16"
->>>>>>> 61770b89
         - name: cuda12.2
           dockerfile: cuda12.2
           tags: superbench/main:cuda12.2
