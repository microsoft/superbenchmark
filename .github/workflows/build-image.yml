--- conflicted
+++ resolved
@@ -25,7 +25,6 @@
     strategy:
       matrix:
         include:
-<<<<<<< HEAD
         - name: cuda12.8 arm64
           dockerfile: cuda12.8
           tags: superbench/main:cuda12.8
@@ -38,14 +37,12 @@
           platforms: linux/amd64
           runner: [self-hosted, linux/amd64]
           build_args: "NUM_MAKE_JOBS=16"
-=======
         - name: cuda12.4 arm64
           dockerfile: cuda12.4
           tags: superbench/main:cuda12.4
           platforms: linux/arm64
           runner: [self-hosted, linux/arm64]
-          build_args: "NUM_MAKE_JOBS=8"
->>>>>>> 5e32859a
+          build_args: "NUM_MAKE_JOBS=16"
         - name: cuda12.4
           dockerfile: cuda12.4
           tags: superbench/main:cuda12.4
