# Copyright (c) Microsoft Corporation.
# Licensed under the MIT License.

"""Tests for BenchmarkRegistry module."""

from superbench.benchmarks import Platform, Framework, Precision, BenchmarkRegistry, BenchmarkType, ReturnCode
from superbench.benchmarks.model_benchmarks import ModelBenchmark


class FakeModelBenchmark(ModelBenchmark):
    """Fake benchmark inherit from ModelBenchmark."""
    def __init__(self, name, parameters=''):
        """Constructor.

        Args:
            name: benchmark name.
            parameters: benchmark parameters.
        """
        super().__init__(name, parameters)
        self._supported_precision = [Precision.FLOAT32, Precision.FLOAT16]

    def add_parser_arguments(self):
        """Add the specified arguments."""
        super().add_parser_arguments()
        self._parser.add_argument(
            '--hidden_size',
            type=int,
            default=1024,
            required=False,
            help='Hidden size.',
        )

        self._parser.add_argument(
            '--seq_len',
            type=int,
            default=512,
            required=False,
            help='Sequence length.',
        )

    def _judge_gpu_availability(self):
        """Judge GPUs' availability according to arguments and running environment."""
        self._gpu_available = False

    def _set_force_fp32(self):
        """Set the config that controls whether full float32 precision will be used."""
        pass

    def _init_distributed_setting(self):
        """Initialize the distributed library and bind the worker to GPU."""
        return True

    def _generate_dataset(self):
        """Generate dataset for benchmarking according to shape info."""
        return True

    def _init_dataloader(self):
        """Initialize the distributed dataloader."""
        return True

    def _create_optimizer(self):
        """Create the optimzier instance used for training."""
        return True

    def _create_model(self, precision):
        """Construct the model for benchmarking."""
        return True

    def _train_step(self, precision):
        """Define the training process.

        Args:
            precision (str): precision of model and input data,
              such as float, half.

        Return:
            The step-time list of every training step.
        """
        duration = []
        for i in range(self._args.num_steps):
            duration.append(2.0)
        return duration

    def _inference_step(self, precision):
        """Define the inference process.

        Args:
            precision (str): precision of model and input data,
              such as float, half.

        Return:
            The latency list of every inference operation.
        """
        duration = []
        for i in range(self._args.num_steps):
            duration.append(4.0)
        return duration

    def _cal_params_count(self):
        """Calculate the parameters scale of the model.

        Return:
            The count of trainable parameters.
        """
        return 200


def create_benchmark(params='--num_steps 8'):
    """Register and create benchmark."""
    # Register the FakeModelBenchmark benchmark.
    BenchmarkRegistry.register_benchmark(
        'pytorch-fake-model',
        FakeModelBenchmark,
        parameters='--hidden_size 2',
        platform=Platform.CUDA,
    )
    context = BenchmarkRegistry.create_benchmark_context(
        'fake-model', platform=Platform.CUDA, parameters=params, framework=Framework.PYTORCH
    )
    name = BenchmarkRegistry._BenchmarkRegistry__get_benchmark_name(context)
    assert (name)
    (benchmark_class, predefine_params) = BenchmarkRegistry._BenchmarkRegistry__select_benchmark(name, context.platform)
    assert (benchmark_class)
    return benchmark_class(name, predefine_params + ' ' + context.parameters)


def test_arguments_related_interfaces():
    """Test arguments related interfaces.

    Benchmark.add_parser_arguments(),
    Benchmark.parse_args(),
    Benchmark.get_configurable_settings()
    """
    # Positive case for parse_args().
    benchmark = create_benchmark('--num_steps 9')
    benchmark.add_parser_arguments()
    (ret, args, unknown) = benchmark.parse_args()
    assert (ret and args.num_steps == 9)

    # Negative case for parse_args() - invalid precision.
    benchmark = create_benchmark('--num_steps 8 --precision fp32')
    benchmark.add_parser_arguments()
    (ret, args, unknown) = benchmark.parse_args()
    assert (ret is False)

    # Test get_configurable_settings().
    settings = benchmark.get_configurable_settings()
    expected_settings = (
        """optional arguments:
  --run_count int       The run count of benchmark.
  --duration int        The elapsed time of benchmark in seconds.
  --num_warmup int      The number of warmup step.
  --num_steps int       The number of test step.
  --sample_count int    The number of data samples in dataset.
  --batch_size int      The number of batch size.
  --precision Precision [Precision ...]
                        Model precision. E.g. float16 float32 float64 bfloat16
                        uint8 int8 int16 int32 int64.
  --model_action ModelAction [ModelAction ...]
                        Benchmark model process. E.g. train inference.
  --distributed_impl DistributedImpl
                        Distributed implementations. E.g. ddp mirrored
                        multiworkermirrored parameterserver horovod.
  --distributed_backend DistributedBackend
                        Distributed backends. E.g. nccl mpi gloo.
  --no_gpu              Disable GPU training.
  --pin_memory          Enable option to pin memory in data loader.
  --force_fp32          Enable option to use full float32 precision.
  --hidden_size int     Hidden size.
  --seq_len int         Sequence length."""
    )
    assert (settings == expected_settings)


def test_preprocess():
    """Test interface Benchmark._preprocess()."""
    # Positive case for _preprocess().
    benchmark = create_benchmark('--num_steps 8')
    assert (benchmark._preprocess())
    assert (benchmark.return_code == ReturnCode.SUCCESS)
    settings = benchmark.get_configurable_settings()
    expected_settings = (
        """optional arguments:
  --run_count int       The run count of benchmark.
  --duration int        The elapsed time of benchmark in seconds.
  --num_warmup int      The number of warmup step.
  --num_steps int       The number of test step.
  --sample_count int    The number of data samples in dataset.
  --batch_size int      The number of batch size.
  --precision Precision [Precision ...]
                        Model precision. E.g. float16 float32 float64 bfloat16
                        uint8 int8 int16 int32 int64.
  --model_action ModelAction [ModelAction ...]
                        Benchmark model process. E.g. train inference.
  --distributed_impl DistributedImpl
                        Distributed implementations. E.g. ddp mirrored
                        multiworkermirrored parameterserver horovod.
  --distributed_backend DistributedBackend
                        Distributed backends. E.g. nccl mpi gloo.
  --no_gpu              Disable GPU training.
  --pin_memory          Enable option to pin memory in data loader.
  --force_fp32          Enable option to use full float32 precision.
  --hidden_size int     Hidden size.
  --seq_len int         Sequence length."""
    )
    assert (settings == expected_settings)

    # Negative case for _preprocess() - invalid precision.
    benchmark = create_benchmark('--num_steps 8 --precision fp32')
    assert (benchmark._preprocess() is False)
    assert (benchmark.return_code == ReturnCode.INVALID_ARGUMENT)

    # Negative case for _preprocess() - invalid benchmark type.
    benchmark = create_benchmark('--num_steps 8 --precision float32')
    benchmark._benchmark_type = Platform.CUDA
    assert (benchmark._preprocess() is False)
    assert (benchmark.return_code == ReturnCode.INVALID_BENCHMARK_TYPE)


def test_train():
    """Test interface Benchmark.__train()."""
    benchmark = create_benchmark()
    expected_result = (
        '{"name": "pytorch-fake-model", "type": "model", "run_count": 1, "return_code": 0, '
        '"start_time": null, "end_time": null, "raw_data": {'
<<<<<<< HEAD
        '"float32_train_steptime_ms": [[2.0, 2.0, 2.0, 2.0, 2.0, 2.0, 2.0, 2.0]], '
        '"float32_train_throughput": [[16000.0, 16000.0, 16000.0, 16000.0, 16000.0, 16000.0, 16000.0, 16000.0]]}, '
        '"result": {"float32_train_steptime_ms": [2.0], "float32_train_throughput": [16000.0]}, '
        '"reduce_op": {"float32_train_steptime_ms": "max", "float32_train_throughput": "min"}}'
=======
        '"steptime_train_float32": [[2.0, 2.0, 2.0, 2.0, 2.0, 2.0, 2.0, 2.0]], '
        '"throughput_train_float32": [[16000.0, 16000.0, 16000.0, 16000.0, 16000.0, 16000.0, 16000.0, 16000.0]]}, '
        '"result": {"return_code": [0], "steptime_train_float32": [2.0], "throughput_train_float32": [16000.0]}, '
        '"reduce_op": {"steptime_train_float32": "max", "throughput_train_float32": "min"}}'
>>>>>>> 44f0270e
    )
    assert (benchmark._preprocess())
    assert (benchmark._ModelBenchmark__train(Precision.FLOAT32))
    assert (benchmark.serialized_result == expected_result)

    # Step time list is empty (simulate training failure).
    benchmark = create_benchmark('--num_steps 0')
    expected_result = (
        '{"name": "pytorch-fake-model", "type": "model", "run_count": 1, "return_code": 3, '
        '"start_time": null, "end_time": null, "raw_data": {}, "result": {"return_code": [3]}, "reduce_op": {}}'
    )
    assert (benchmark._preprocess())
    assert (benchmark._ModelBenchmark__train(Precision.FLOAT32) is False)
    assert (benchmark.serialized_result == expected_result)


def test_inference():
    """Test interface Benchmark.__inference()."""
    benchmark = create_benchmark()
    expected_result = (
        '{"name": "pytorch-fake-model", "type": "model", "run_count": 1, "return_code": 0, '
        '"start_time": null, "end_time": null, "raw_data": {'
<<<<<<< HEAD
        '"float16_inference_steptime_ms": [[4.0, 4.0, 4.0, 4.0, 4.0, 4.0, 4.0, 4.0]], '
        '"float16_inference_throughput": [[8000.0, 8000.0, 8000.0, 8000.0, 8000.0, 8000.0, 8000.0, 8000.0]]}, '
        '"result": {"float16_inference_steptime_ms": [4.0], "float16_inference_throughput": [8000.0]}, '
        '"reduce_op": {"float16_inference_steptime_ms": null, "float16_inference_throughput": null}}'
=======
        '"steptime_inference_float16": [[4.0, 4.0, 4.0, 4.0, 4.0, 4.0, 4.0, 4.0]], '
        '"throughput_inference_float16": [[8000.0, 8000.0, 8000.0, 8000.0, 8000.0, 8000.0, 8000.0, 8000.0]]}, '
        '"result": {"return_code": [0], "steptime_inference_float16": [4.0], "throughput_inference_float16": '
        '[8000.0]}, "reduce_op": {"steptime_inference_float16": null, "throughput_inference_float16": null}}'
>>>>>>> 44f0270e
    )
    assert (benchmark._preprocess())
    assert (benchmark._ModelBenchmark__inference(Precision.FLOAT16))
    assert (benchmark.serialized_result == expected_result)

    # Step time list is empty (simulate inference failure).
    benchmark = create_benchmark('--num_steps 0')
    expected_result = (
        '{"name": "pytorch-fake-model", "type": "model", "run_count": 1, "return_code": 3, '
        '"start_time": null, "end_time": null, "raw_data": {}, "result": {"return_code": [3]}, "reduce_op": {}}'
    )
    assert (benchmark._preprocess())
    assert (benchmark._ModelBenchmark__inference(Precision.FLOAT16) is False)
    assert (benchmark.serialized_result == expected_result)


def test_benchmark():
    """Test interface Benchmark._benchmark()."""
    # Positive case for _benchmark().
    benchmark = create_benchmark()
    benchmark._preprocess()
    assert (benchmark._benchmark())
    assert (benchmark.name == 'pytorch-fake-model')
    assert (benchmark.type == BenchmarkType.MODEL)
    assert (benchmark.run_count == 1)
    assert (benchmark.return_code == ReturnCode.SUCCESS)
    expected_raw_data = {
        'float32_train_steptime_ms': [[2.0, 2.0, 2.0, 2.0, 2.0, 2.0, 2.0, 2.0]],
        'float32_train_throughput': [[16000.0, 16000.0, 16000.0, 16000.0, 16000.0, 16000.0, 16000.0, 16000.0]],
        'float16_train_steptime_ms': [[2.0, 2.0, 2.0, 2.0, 2.0, 2.0, 2.0, 2.0]],
        'float16_train_throughput': [[16000.0, 16000.0, 16000.0, 16000.0, 16000.0, 16000.0, 16000.0, 16000.0]]
    }
    assert (benchmark.raw_data == expected_raw_data)
    expected_result = {
<<<<<<< HEAD
        'float32_train_steptime_ms': [2.0],
        'float32_train_throughput': [16000.0],
        'float16_train_steptime_ms': [2.0],
        'float16_train_throughput': [16000.0]
=======
        'return_code': [0],
        'steptime_train_float32': [2.0],
        'throughput_train_float32': [16000.0],
        'steptime_train_float16': [2.0],
        'throughput_train_float16': [16000.0]
>>>>>>> 44f0270e
    }
    assert (benchmark.result == expected_result)

    expected_serialized_result = (
        '{"name": "pytorch-fake-model", "type": "model", "run_count": 1, "return_code": 0, "start_time": null, '
<<<<<<< HEAD
        '"end_time": null, "raw_data": {"float32_train_steptime_ms": [[2.0, 2.0, 2.0, 2.0, 2.0, 2.0, 2.0, 2.0]], '
        '"float32_train_throughput": [[16000.0, 16000.0, 16000.0, 16000.0, 16000.0, 16000.0, 16000.0, 16000.0]], '
        '"float16_train_steptime_ms": [[2.0, 2.0, 2.0, 2.0, 2.0, 2.0, 2.0, 2.0]], '
        '"float16_train_throughput": [[16000.0, 16000.0, 16000.0, 16000.0, 16000.0, 16000.0, 16000.0, 16000.0]]}, '
        '"result": {"float32_train_steptime_ms": [2.0], "float32_train_throughput": [16000.0], '
        '"float16_train_steptime_ms": [2.0], "float16_train_throughput": [16000.0]}, '
        '"reduce_op": {"float32_train_steptime_ms": "max", "float32_train_throughput": "min", '
        '"float16_train_steptime_ms": "max", "float16_train_throughput": "min"}}'
=======
        '"end_time": null, "raw_data": {"steptime_train_float32": [[2.0, 2.0, 2.0, 2.0, 2.0, 2.0, 2.0, 2.0]], '
        '"throughput_train_float32": [[16000.0, 16000.0, 16000.0, 16000.0, 16000.0, 16000.0, 16000.0, 16000.0]], '
        '"steptime_train_float16": [[2.0, 2.0, 2.0, 2.0, 2.0, 2.0, 2.0, 2.0]], '
        '"throughput_train_float16": [[16000.0, 16000.0, 16000.0, 16000.0, 16000.0, 16000.0, 16000.0, 16000.0]]}, '
        '"result": {"return_code": [0], "steptime_train_float32": [2.0], "throughput_train_float32": [16000.0], '
        '"steptime_train_float16": [2.0], "throughput_train_float16": [16000.0]}, '
        '"reduce_op": {"steptime_train_float32": "max", "throughput_train_float32": "min", '
        '"steptime_train_float16": "max", "throughput_train_float16": "min"}}'
>>>>>>> 44f0270e
    )
    assert (benchmark.serialized_result == expected_serialized_result)

    # Negative case for _benchmark() - no supported precision found.
    benchmark = create_benchmark('--precision int16')
    assert (benchmark._preprocess())
    assert (benchmark._benchmark() is False)
    assert (benchmark.return_code == ReturnCode.NO_SUPPORTED_PRECISION)

    # Negative case for _benchmark() - model train failure, step time list is empty.
    benchmark = create_benchmark('--num_steps 0')
    assert (benchmark._preprocess())
    assert (benchmark._benchmark() is False)
    assert (benchmark.return_code == ReturnCode.INVALID_BENCHMARK_RESULT)

    # Negative case for _benchmark() - model inference failure, step time list is empty.
    benchmark = create_benchmark('--model_action inference --num_steps 0')
    assert (benchmark._preprocess())
    assert (benchmark._benchmark() is False)
    assert (benchmark.return_code == ReturnCode.INVALID_BENCHMARK_RESULT)


def test_check_result_format():
    """Test interface Benchmark.__check_result_format()."""
    # Positive case for __check_result_format().
    benchmark = create_benchmark()
    benchmark._preprocess()
    assert (benchmark._benchmark())
    assert (benchmark._Benchmark__check_result_type())
    assert (benchmark._Benchmark__check_summarized_result())
    assert (benchmark._Benchmark__check_raw_data())

    # Negative case for __check_result_format() - change List[int] to List[str].
    benchmark._result._BenchmarkResult__result = {'return_code': [0], 'metric1': ['2.0']}
    assert (benchmark._Benchmark__check_summarized_result() is False)

    # Negative case for __check_raw_data() - change List[List[int]] to List[List[str]].
    benchmark._result._BenchmarkResult__raw_data = {'metric1': [['2.0']]}
    assert (benchmark._Benchmark__check_raw_data() is False)

    # Negative case for __check_raw_data() - invalid benchmark result.
    assert (benchmark._Benchmark__check_result_format() is False)
    assert (benchmark.return_code == ReturnCode.INVALID_BENCHMARK_RESULT)<|MERGE_RESOLUTION|>--- conflicted
+++ resolved
@@ -223,17 +223,10 @@
     expected_result = (
         '{"name": "pytorch-fake-model", "type": "model", "run_count": 1, "return_code": 0, '
         '"start_time": null, "end_time": null, "raw_data": {'
-<<<<<<< HEAD
-        '"float32_train_steptime_ms": [[2.0, 2.0, 2.0, 2.0, 2.0, 2.0, 2.0, 2.0]], '
+        '"float32_train_steptime": [[2.0, 2.0, 2.0, 2.0, 2.0, 2.0, 2.0, 2.0]], '
         '"float32_train_throughput": [[16000.0, 16000.0, 16000.0, 16000.0, 16000.0, 16000.0, 16000.0, 16000.0]]}, '
-        '"result": {"float32_train_steptime_ms": [2.0], "float32_train_throughput": [16000.0]}, '
-        '"reduce_op": {"float32_train_steptime_ms": "max", "float32_train_throughput": "min"}}'
-=======
-        '"steptime_train_float32": [[2.0, 2.0, 2.0, 2.0, 2.0, 2.0, 2.0, 2.0]], '
-        '"throughput_train_float32": [[16000.0, 16000.0, 16000.0, 16000.0, 16000.0, 16000.0, 16000.0, 16000.0]]}, '
-        '"result": {"return_code": [0], "steptime_train_float32": [2.0], "throughput_train_float32": [16000.0]}, '
-        '"reduce_op": {"steptime_train_float32": "max", "throughput_train_float32": "min"}}'
->>>>>>> 44f0270e
+        '"result": {"return_code": [0], "float32_train_steptime": [2.0], "float32_train_throughput": [16000.0]}, '
+        '"reduce_op": {"float32_train_steptime": "max", "float32_train_throughput": "min"}}'
     )
     assert (benchmark._preprocess())
     assert (benchmark._ModelBenchmark__train(Precision.FLOAT32))
@@ -256,17 +249,11 @@
     expected_result = (
         '{"name": "pytorch-fake-model", "type": "model", "run_count": 1, "return_code": 0, '
         '"start_time": null, "end_time": null, "raw_data": {'
-<<<<<<< HEAD
-        '"float16_inference_steptime_ms": [[4.0, 4.0, 4.0, 4.0, 4.0, 4.0, 4.0, 4.0]], '
+        '"float16_inference_steptime": [[4.0, 4.0, 4.0, 4.0, 4.0, 4.0, 4.0, 4.0]], '
         '"float16_inference_throughput": [[8000.0, 8000.0, 8000.0, 8000.0, 8000.0, 8000.0, 8000.0, 8000.0]]}, '
-        '"result": {"float16_inference_steptime_ms": [4.0], "float16_inference_throughput": [8000.0]}, '
-        '"reduce_op": {"float16_inference_steptime_ms": null, "float16_inference_throughput": null}}'
-=======
-        '"steptime_inference_float16": [[4.0, 4.0, 4.0, 4.0, 4.0, 4.0, 4.0, 4.0]], '
-        '"throughput_inference_float16": [[8000.0, 8000.0, 8000.0, 8000.0, 8000.0, 8000.0, 8000.0, 8000.0]]}, '
-        '"result": {"return_code": [0], "steptime_inference_float16": [4.0], "throughput_inference_float16": '
-        '[8000.0]}, "reduce_op": {"steptime_inference_float16": null, "throughput_inference_float16": null}}'
->>>>>>> 44f0270e
+        '"result": {"return_code": [0], '
+        '"float16_inference_steptime": [4.0], "float16_inference_throughput": [8000.0]}, '
+        '"reduce_op": {"float16_inference_steptime": null, "float16_inference_throughput": null}}'
     )
     assert (benchmark._preprocess())
     assert (benchmark._ModelBenchmark__inference(Precision.FLOAT16))
@@ -294,49 +281,31 @@
     assert (benchmark.run_count == 1)
     assert (benchmark.return_code == ReturnCode.SUCCESS)
     expected_raw_data = {
-        'float32_train_steptime_ms': [[2.0, 2.0, 2.0, 2.0, 2.0, 2.0, 2.0, 2.0]],
+        'float32_train_steptime': [[2.0, 2.0, 2.0, 2.0, 2.0, 2.0, 2.0, 2.0]],
         'float32_train_throughput': [[16000.0, 16000.0, 16000.0, 16000.0, 16000.0, 16000.0, 16000.0, 16000.0]],
-        'float16_train_steptime_ms': [[2.0, 2.0, 2.0, 2.0, 2.0, 2.0, 2.0, 2.0]],
+        'float16_train_steptime': [[2.0, 2.0, 2.0, 2.0, 2.0, 2.0, 2.0, 2.0]],
         'float16_train_throughput': [[16000.0, 16000.0, 16000.0, 16000.0, 16000.0, 16000.0, 16000.0, 16000.0]]
     }
     assert (benchmark.raw_data == expected_raw_data)
     expected_result = {
-<<<<<<< HEAD
-        'float32_train_steptime_ms': [2.0],
+        'return_code': [0],
+        'float32_train_steptime': [2.0],
         'float32_train_throughput': [16000.0],
-        'float16_train_steptime_ms': [2.0],
+        'float16_train_steptime': [2.0],
         'float16_train_throughput': [16000.0]
-=======
-        'return_code': [0],
-        'steptime_train_float32': [2.0],
-        'throughput_train_float32': [16000.0],
-        'steptime_train_float16': [2.0],
-        'throughput_train_float16': [16000.0]
->>>>>>> 44f0270e
     }
     assert (benchmark.result == expected_result)
 
     expected_serialized_result = (
         '{"name": "pytorch-fake-model", "type": "model", "run_count": 1, "return_code": 0, "start_time": null, '
-<<<<<<< HEAD
-        '"end_time": null, "raw_data": {"float32_train_steptime_ms": [[2.0, 2.0, 2.0, 2.0, 2.0, 2.0, 2.0, 2.0]], '
+        '"end_time": null, "raw_data": {"float32_train_steptime": [[2.0, 2.0, 2.0, 2.0, 2.0, 2.0, 2.0, 2.0]], '
         '"float32_train_throughput": [[16000.0, 16000.0, 16000.0, 16000.0, 16000.0, 16000.0, 16000.0, 16000.0]], '
-        '"float16_train_steptime_ms": [[2.0, 2.0, 2.0, 2.0, 2.0, 2.0, 2.0, 2.0]], '
+        '"float16_train_steptime": [[2.0, 2.0, 2.0, 2.0, 2.0, 2.0, 2.0, 2.0]], '
         '"float16_train_throughput": [[16000.0, 16000.0, 16000.0, 16000.0, 16000.0, 16000.0, 16000.0, 16000.0]]}, '
-        '"result": {"float32_train_steptime_ms": [2.0], "float32_train_throughput": [16000.0], '
-        '"float16_train_steptime_ms": [2.0], "float16_train_throughput": [16000.0]}, '
-        '"reduce_op": {"float32_train_steptime_ms": "max", "float32_train_throughput": "min", '
-        '"float16_train_steptime_ms": "max", "float16_train_throughput": "min"}}'
-=======
-        '"end_time": null, "raw_data": {"steptime_train_float32": [[2.0, 2.0, 2.0, 2.0, 2.0, 2.0, 2.0, 2.0]], '
-        '"throughput_train_float32": [[16000.0, 16000.0, 16000.0, 16000.0, 16000.0, 16000.0, 16000.0, 16000.0]], '
-        '"steptime_train_float16": [[2.0, 2.0, 2.0, 2.0, 2.0, 2.0, 2.0, 2.0]], '
-        '"throughput_train_float16": [[16000.0, 16000.0, 16000.0, 16000.0, 16000.0, 16000.0, 16000.0, 16000.0]]}, '
-        '"result": {"return_code": [0], "steptime_train_float32": [2.0], "throughput_train_float32": [16000.0], '
-        '"steptime_train_float16": [2.0], "throughput_train_float16": [16000.0]}, '
-        '"reduce_op": {"steptime_train_float32": "max", "throughput_train_float32": "min", '
-        '"steptime_train_float16": "max", "throughput_train_float16": "min"}}'
->>>>>>> 44f0270e
+        '"result": {"return_code": [0], "float32_train_steptime": [2.0], "float32_train_throughput": [16000.0], '
+        '"float16_train_steptime": [2.0], "float16_train_throughput": [16000.0]}, '
+        '"reduce_op": {"float32_train_steptime": "max", "float32_train_throughput": "min", '
+        '"float16_train_steptime": "max", "float16_train_throughput": "min"}}'
     )
     assert (benchmark.serialized_result == expected_serialized_result)
 
