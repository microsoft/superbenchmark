[submodule "third_party/cutlass"]
	path = third_party/cutlass
	url = https://github.com/NVIDIA/cutlass.git
	branch = v2.4.0
<<<<<<< HEAD
=======
[submodule "third_party/perftest"]
	path = third_party/perftest
	url = https://github.com/linux-rdma/perftest.git
>>>>>>> 419dea26
[submodule "third_party/nccl-tests"]
	path = third_party/nccl-tests
	url = https://github.com/NVIDIA/nccl-tests.git<|MERGE_RESOLUTION|>--- conflicted
+++ resolved
@@ -2,12 +2,9 @@
 	path = third_party/cutlass
 	url = https://github.com/NVIDIA/cutlass.git
 	branch = v2.4.0
-<<<<<<< HEAD
-=======
 [submodule "third_party/perftest"]
 	path = third_party/perftest
 	url = https://github.com/linux-rdma/perftest.git
->>>>>>> 419dea26
 [submodule "third_party/nccl-tests"]
 	path = third_party/nccl-tests
 	url = https://github.com/NVIDIA/nccl-tests.git